# pylint: disable=missing-raises-doc
from typing import Dict
from typing import List
from typing import Optional
from typing import Set

from ytdl_sub.script.functions import Functions
from ytdl_sub.script.parser import parse
from ytdl_sub.script.script_output import ScriptOutput
<<<<<<< HEAD
from ytdl_sub.script.types.resolvable import Lambda, BuiltInFunctionType
=======
from ytdl_sub.script.types.resolvable import BuiltInFunctionType
from ytdl_sub.script.types.resolvable import Lambda
>>>>>>> 5866c121
from ytdl_sub.script.types.resolvable import Resolvable
from ytdl_sub.script.types.syntax_tree import SyntaxTree
from ytdl_sub.script.types.variable import FunctionArgument
from ytdl_sub.script.types.variable import Variable
from ytdl_sub.script.utils.exceptions import UNREACHABLE
from ytdl_sub.script.utils.exceptions import CycleDetected
from ytdl_sub.script.utils.exceptions import IncompatibleFunctionArguments
from ytdl_sub.script.utils.exceptions import InvalidCustomFunctionArguments
from ytdl_sub.script.utils.exceptions import RuntimeException
from ytdl_sub.script.utils.exceptions import ScriptVariableNotResolved
from ytdl_sub.script.utils.name_validation import validate_variable_name
from ytdl_sub.script.utils.type_checking import FunctionSpec


def _is_function(override_name: str):
    return override_name.startswith("%")


def _function_name(function_key: str) -> str:
    """
    Drop the % in %custom_function
    """
    return function_key[1:]


def _to_function_definition_name(function_key: str) -> str:
    """
    Add % in %custom_function
    """
    return f"%{function_key}"


class Script:
    """
    Takes a dictionary of both
        ``{ variable_names: syntax }``
    and
        ``{ %custom_function: syntax }``
    """

    def _ensure_no_cycle(
        self, name: str, dep: str, deps: List[str], definitions: Dict[str, SyntaxTree]
    ):
        if dep not in definitions:
            return  # does not exist, will throw downstream in parser

        if name in deps + [dep]:
            type_name, pre = (
                ("custom functions", "%") if definitions is self._functions else ("variables", "")
            )
            cycle_deps = [name] + deps + [dep]
            cycle_deps_str = " -> ".join([f"{pre}{name}" for name in cycle_deps])

            raise CycleDetected(f"Cycle detected within these {type_name}: {cycle_deps_str}")

    def _traverse_variable_dependencies(
        self,
        variable_name: str,
        variable_dependency: SyntaxTree,
        deps: List[str],
    ) -> None:
        for dep in variable_dependency.variables:
            self._ensure_no_cycle(
                name=variable_name, dep=dep.name, deps=deps, definitions=self._variables
            )
            self._traverse_variable_dependencies(
                variable_name=variable_name,
                variable_dependency=self._variables[dep.name],
                deps=deps + [dep.name],
            )

    def _ensure_no_variable_cycles(self, variables: Dict[str, SyntaxTree]):
        for variable_name, variable_definition in variables.items():
            self._traverse_variable_dependencies(
                variable_name=variable_name,
                variable_dependency=variable_definition,
                deps=[],
            )

    def _traverse_custom_function_dependencies(
        self,
        custom_function_name: str,
        custom_function_dependency: SyntaxTree,
        deps: List[str],
    ) -> None:
        for dep in custom_function_dependency.custom_functions:
            self._ensure_no_cycle(
                name=custom_function_name, dep=dep.name, deps=deps, definitions=self._functions
            )
            self._traverse_custom_function_dependencies(
                custom_function_name=custom_function_name,
                custom_function_dependency=self._functions[dep.name],
                deps=deps + [dep.name],
            )

    def _ensure_no_custom_function_cycles(self):
        for custom_function_name, custom_function in self._functions.items():
            self._traverse_custom_function_dependencies(
                custom_function_name=custom_function_name,
                custom_function_dependency=custom_function,
                deps=[],
            )

    def _ensure_custom_function_arguments_valid(self):
        for custom_function_name, custom_function in self._functions.items():
            indices = sorted([arg.index for arg in custom_function.function_arguments])
            if indices != list(range(len(indices))):
                if len(indices) == 1:
                    raise InvalidCustomFunctionArguments(
                        f"Custom function %{custom_function_name} has invalid function arguments: "
                        f"The argument must start with $0, not ${indices[0]}."
                    )
                raise InvalidCustomFunctionArguments(
                    f"Custom function %{custom_function_name} has invalid function arguments: "
                    f"{', '.join(sorted(f'${idx}' for idx in indices))} "
                    f"do not increment from $0 to ${len(indices) - 1}."
                )

    def _ensure_custom_function_usage_num_input_arguments_valid(
        self, prefix: str, name: str, definition: SyntaxTree
    ):
        for nested_custom_function in definition.custom_functions:
            if nested_custom_function.num_input_args != (
                expected_num_args := len(
                    self._functions[nested_custom_function.name].function_arguments
                )
            ):
                raise InvalidCustomFunctionArguments(
                    f"{prefix}{name} has invalid usage of the custom "
                    f"function %{nested_custom_function.name}: Expects {expected_num_args} "
                    f"argument{'s' if expected_num_args > 1 else ''} but received "
                    f"{nested_custom_function.num_input_args}"
                )

    def _get_lambda_function_names_to_evaluate(self, function: BuiltInFunctionType) -> Set[str]:
        lambda_function_names: Set[str] = set()
        for lamb in SyntaxTree(function.args).lambdas:
            if lamb in function.args:
                lambda_function_names.add(lamb.value)

            # See if the arg outputs a lambda (from an if).
            # If so, add the possible lambda to be checked
            for arg in function.args:
                if (
                    isinstance(arg, BuiltInFunctionType)
                    and arg.output_type() == Lambda
                    and lamb in arg.args
                ):
                    lambda_function_names.add(lamb.value)

        return lambda_function_names

    def _ensure_lambda_usage_num_input_arguments_valid(
        self, prefix: str, name: str, definition: SyntaxTree
    ):
        for function in definition.built_in_functions:
            for arg in function.args:
                self._ensure_lambda_usage_num_input_arguments_valid(
                    prefix=prefix, name=name, definition=SyntaxTree([arg])
                )

            spec = FunctionSpec.from_callable(
                name=function.name, callable_ref=Functions.get(function.name)
            )
            if not (lambda_type := spec.is_lambda_like):
                return

<<<<<<< HEAD
            lambda_function_names: Set[str] = set()
            for lamb in SyntaxTree(function.args).lambdas:
                if lamb in function.args:
                    lambda_function_names.add(lamb.value)

                # See if the arg outputs a lambda (from an if).
                # If so, add the possible lambda to be checked
                for arg in function.args:
                    if isinstance(arg, BuiltInFunctionType) and arg.output_type() == Lambda and lamb in arg.args:
                        lambda_function_names.add(lamb.value)
=======
            lambda_function_names = self._get_lambda_function_names_to_evaluate(function=function)
>>>>>>> 5866c121

            # Only case len(lambda_function_names) > 1 is when used in if-statements
            for lambda_function_name in lambda_function_names:
                if Functions.is_built_in(lambda_function_name):
                    lambda_spec = FunctionSpec.from_callable(
                        name=lambda_function_name, callable_ref=Functions.get(lambda_function_name)
                    )
                    if not lambda_spec.is_num_args_compatible(lambda_type.num_input_args()):
                        expected_args_str = str(lambda_spec.num_required_args)
                        if lambda_spec.num_required_args != len(lambda_spec.args):
                            expected_args_str = f"{expected_args_str} - {len(lambda_spec.args)}"

                        raise IncompatibleFunctionArguments(
                            f"{prefix}{name} has invalid usage of the "
                            f"function %{lambda_function_name} as a lambda: "
                            f"Expects {expected_args_str} "
                            f"argument{'s' if expected_args_str != '1' else ''} but will "
                            f"receive {lambda_type.num_input_args()}."
                        )
                else:  # is custom function
                    if lambda_function_name not in self._functions:
                        raise UNREACHABLE  # Custom function should have been validated

                    expected_num_arguments = len(
                        self._functions[lambda_function_name].function_arguments
                    )
                    if lambda_type.num_input_args() != expected_num_arguments:
                        raise IncompatibleFunctionArguments(
                            f"{prefix}{name} has invalid usage of the custom "
                            f"function %{lambda_function_name} as a lambda: "
                            f"Expects {expected_num_arguments} "
                            f"argument{'s' if expected_num_arguments > 1 else ''} but will "
                            f"receive {lambda_type.num_input_args()}."
                        )

    def _validate(self, added_variables: Optional[Set[str]] = None) -> None:
        variables = self._variables
        if added_variables is not None:
            variables = {
                name: ast for name, ast in self._variables.items() if name in added_variables
            }

        if added_variables is None:
            self._ensure_no_custom_function_cycles()
            self._ensure_custom_function_arguments_valid()

        self._ensure_no_variable_cycles(variables)

        to_validate = [("Variable ", variables)]
        if added_variables is None:
            to_validate.append(("Custom function %", self._functions))

        for prefix, definitions in to_validate:
            for name, definition in definitions.items():
                self._ensure_custom_function_usage_num_input_arguments_valid(
                    prefix=prefix, name=name, definition=definition
                )
                self._ensure_lambda_usage_num_input_arguments_valid(
                    prefix=prefix, name=name, definition=definition
                )

    def __init__(self, script: Dict[str, str]):
        function_names: Set[str] = {
            _function_name(name) for name in script.keys() if _is_function(name)
        }
        variable_names: Set[str] = {
            validate_variable_name(name) for name in script.keys() if not _is_function(name)
        }

        self._functions: Dict[str, SyntaxTree] = {
            # custom_function_name must be passed to properly type custom function
            # arguments uniquely if they're nested (i.e. $0 to $custom_func___0)
            _function_name(function_key): parse(
                text=function_value,
                name=_function_name(function_key),
                custom_function_names=function_names,
                variable_names=variable_names,
            )
            for function_key, function_value in script.items()
            if _is_function(function_key)
        }

        self._variables: Dict[str, SyntaxTree] = {
            variable_key: parse(
                text=variable_value,
                name=variable_key,
                custom_function_names=function_names,
                variable_names=variable_names,
            )
            for variable_key, variable_value in script.items()
            if not _is_function(variable_key)
        }
        self._validate()

    def _update_internally(self, resolved_variables: Dict[str, Resolvable]) -> None:
        for variable_name, resolved in resolved_variables.items():
            self._variables[variable_name] = SyntaxTree(ast=[resolved])

    def _recursive_get_unresolved_output_filter_variables(
        self, current_var: SyntaxTree, subset_to_resolve: Set[str], unresolvable: Set[Variable]
    ) -> Set[str]:
        for var_dep in current_var.variables:
            if var_dep in unresolvable:
                raise ScriptVariableNotResolved(
                    f"Output filter variable contains the variable {var_dep} "
                    f"which is set as unresolvable"
                )

            # Do not recurse custom function arguments since they have no deps
            if isinstance(var_dep, FunctionArgument):
                continue

            subset_to_resolve.add(var_dep.name)
            subset_to_resolve |= self._recursive_get_unresolved_output_filter_variables(
                current_var=self._variables[var_dep.name],
                subset_to_resolve=subset_to_resolve,
                unresolvable=unresolvable,
            )
        for custom_func_dep in current_var.custom_functions:
            subset_to_resolve |= self._recursive_get_unresolved_output_filter_variables(
                current_var=self._functions[custom_func_dep.name],
                subset_to_resolve=subset_to_resolve,
                unresolvable=unresolvable,
            )

        return subset_to_resolve

    def _get_unresolved_output_filter(
        self,
        unresolved: Dict[Variable, SyntaxTree],
        output_filter: Set[str],
        unresolvable: Set[Variable],
    ) -> Dict[Variable, SyntaxTree]:
        """
        When an output filter is applied, only a subset of variables that the filter
        depends on need to be resolved.
        """
        subset_to_resolve: Set[str] = set()

        for output_filter_variable in output_filter:
            subset_to_resolve.add(output_filter_variable)

            if output_filter_variable not in self._variables:
                raise ScriptVariableNotResolved(
                    "Tried to specify an output filter variable that does not exist"
                )

            subset_to_resolve |= self._recursive_get_unresolved_output_filter_variables(
                current_var=self._variables[output_filter_variable],
                subset_to_resolve=subset_to_resolve,
                unresolvable=unresolvable,
            )

        return {var: syntax for var, syntax in unresolved.items() if var.name in subset_to_resolve}

    def _resolve(
        self,
        pre_resolved: Optional[Dict[str, Resolvable]] = None,
        unresolvable: Optional[Set[str]] = None,
        update: bool = False,
        output_filter: Optional[Set[str]] = None,
    ) -> ScriptOutput:
        """
        Parameters
        ----------
        pre_resolved
            Optional. Variables that have been resolved elsewhere and could be used in this script
        unresolvable
            Optional. Variables that cannot be resolved, forcing any variable that depends on it
            to not be resolved.
        update
            Optional. Whether to update the internal representation of variables with their
            resolved value (if they get resolved).

        Returns
        -------
        Dict of resolved values

        Raises
        ------
        ScriptVariableNotResolved
            If specifying a filter of variable to resolve, and one of them does not.
        """
        resolved: Dict[Variable, Resolvable] = {
            Variable(name): value for name, value in (pre_resolved or {}).items()
        }

        unresolvable: Set[Variable] = {Variable(name) for name in (unresolvable or {})}
        unresolved_filter = set(resolved.keys()).union(unresolvable)
        unresolved: Dict[Variable, SyntaxTree] = {
            Variable(name): ast
            for name, ast in self._variables.items()
            if Variable(name) not in unresolved_filter
        }

        if output_filter:
            unresolved = self._get_unresolved_output_filter(
                unresolved=unresolved,
                output_filter=output_filter,
                unresolvable=unresolvable,
            )

        while unresolved:
            unresolved_count: int = len(unresolved)

            for variable in list(unresolved.keys()):
                definition = unresolved[variable]

                # If the definition is already a resolvable, mark it as such
                if resolvable := definition.maybe_resolvable:
                    resolved[variable] = resolvable
                    del unresolved[variable]

                # If the variable's variable dependencies contain an unresolvable variable,
                # declare it as unresolvable and continue
                elif definition.contains(unresolvable, custom_function_definitions=self._functions):
                    unresolvable.add(variable)
                    del unresolved[variable]

                # Otherwise, if it has dependencies that are all resolved, then
                # resolve the definition
                elif not definition.is_subset_of(
                    variables=resolved.keys(), custom_function_definitions=self._functions
                ):
                    resolved[variable] = unresolved[variable].resolve(
                        resolved_variables=resolved,
                        custom_functions=self._functions,
                    )
                    del unresolved[variable]

            if len(unresolved) == unresolved_count:
                # Implies a cycle within the variables. Should never reach
                # since cycles are detected in __init__
                raise UNREACHABLE

        resolved_variables = {
            variable.name: resolvable for variable, resolvable in resolved.items()
        }
        if update:
            self._update_internally(resolved_variables=resolved_variables)

        if output_filter:
            for name in output_filter:
                if name not in resolved_variables:
                    raise ScriptVariableNotResolved(f"Specified {name} to resolve, but it did not")

            return ScriptOutput(
                {
                    name: resolvable
                    for name, resolvable in resolved_variables.items()
                    if name in output_filter
                }
            )

        return ScriptOutput(resolved_variables)

    def resolve(
        self,
        resolved: Optional[Dict[str, Resolvable]] = None,
        unresolvable: Optional[Set[str]] = None,
        update: bool = False,
    ) -> ScriptOutput:
        """
        Resolves the script

        Parameters
        ----------
        resolved
            Optional. Pre-resolved variables that should be used instead of what is in the script.
        unresolvable
            Optional. Unresolvable variables that will be ignored in resolution, including all
            variables with a dependency to them.
        update
            Whether to update the script's internal values with the resolved variables instead of
            their original definition. This helps avoid re-evaluated the same variables repeatedly.

        Returns
        -------
        ScriptOutput
            Containing all resolved variables.
        """
        return self._resolve(
            pre_resolved=resolved, unresolvable=unresolvable, update=update, output_filter=None
        )

    def add(self, variables: Dict[str, str], unresolvable: Optional[Set[str]] = None) -> "Script":
        """
        Adds parses and adds new variables to the script.

        Parameters
        ----------
        variables
            Mapping containing variable name to definition.
        unresolvable
            Optional. Set of unresolved variables that the new variables may contain, but the
            script does not (yet).

        Returns
        -------
        Script
            self
        """
        added_variables_to_validate: Set[str] = set()

        functions_to_add = {
            _function_name(name): definition
            for name, definition in variables.items()
            if _is_function(name)
        }
        variables_to_add = {
            name: definition for name, definition in variables.items() if not _is_function(name)
        }

        for definitions in [functions_to_add, variables_to_add]:
            for name, definition in definitions.items():
                parsed = parse(
                    text=definition,
                    name=name,
                    custom_function_names=set(self._functions.keys()),
                    variable_names=set(self._variables.keys())
                    .union(variables.keys())
                    .union(unresolvable or set()),
                )

                if parsed.maybe_resolvable is None:
                    added_variables_to_validate.add(name)

                if name in functions_to_add:
                    self._functions[name] = parsed
                else:
                    self._variables[name] = parsed

        if added_variables_to_validate:
            self._validate(added_variables=added_variables_to_validate)

        return self

    def resolve_once(
        self,
        variable_definitions: Dict[str, str],
        resolved: Optional[Dict[str, Resolvable]] = None,
        unresolvable: Optional[Set[str]] = None,
    ) -> Dict[str, Resolvable]:
        """
        Given a new set of variable definitions, resolve them using the Script, but do not
        add them to the Script itself.

        Parameters
        ----------
        variable_definitions
            Variables to resolve, but not store in the Script
        resolved
            Optional. Pre-resolved variables that should be used instead of what is in the script.
        unresolvable
            Optional. Unresolvable variables that will be ignored in resolution, including all
            variables with a dependency to them.

        Returns
        -------
        Dict[str, Resolvable]
            Dict containing the variable names to their resolved values.
        """
        try:
            self.add(variable_definitions)
            return self._resolve(
                pre_resolved=resolved,
                unresolvable=unresolvable,
                output_filter=set(list(variable_definitions.keys())),
            ).output
        finally:
            for name in variable_definitions.keys():
                if name in self._variables:
                    del self._variables[name]

    def get(self, variable_name: str) -> Resolvable:
        """
        Parameters
        ----------
        variable_name
            Name of the resolved variable to get.

        Returns
        -------
        Resolvable
            The resolved variable of the given name.

        Raises
        ------
        RuntimeException
            If the variable has not been resolved yet in the Script.
        """
        if variable_name not in self._variables:
            raise RuntimeException(
                f"Tried to get resolved variable {variable_name}, but it does not exist"
            )

        if (resolvable := self._variables[variable_name].maybe_resolvable) is not None:
            return resolvable

        raise RuntimeException(f"Tried to get unresolved variable {variable_name}")

    @property
    def variable_names(self) -> Set[str]:
        """
        Returns
        -------
        Set[str]
            Names of all the variables within the Script.
        """
        return set(list(self._variables.keys()))

    @property
    def function_names(self) -> Set[str]:
        """
        Returns
        -------
        Set[str]
            Names of all functions within the Script.
        """
        return set(_to_function_definition_name(name) for name in self._functions.keys())<|MERGE_RESOLUTION|>--- conflicted
+++ resolved
@@ -7,12 +7,8 @@
 from ytdl_sub.script.functions import Functions
 from ytdl_sub.script.parser import parse
 from ytdl_sub.script.script_output import ScriptOutput
-<<<<<<< HEAD
-from ytdl_sub.script.types.resolvable import Lambda, BuiltInFunctionType
-=======
 from ytdl_sub.script.types.resolvable import BuiltInFunctionType
 from ytdl_sub.script.types.resolvable import Lambda
->>>>>>> 5866c121
 from ytdl_sub.script.types.resolvable import Resolvable
 from ytdl_sub.script.types.syntax_tree import SyntaxTree
 from ytdl_sub.script.types.variable import FunctionArgument
@@ -180,20 +176,7 @@
             if not (lambda_type := spec.is_lambda_like):
                 return
 
-<<<<<<< HEAD
-            lambda_function_names: Set[str] = set()
-            for lamb in SyntaxTree(function.args).lambdas:
-                if lamb in function.args:
-                    lambda_function_names.add(lamb.value)
-
-                # See if the arg outputs a lambda (from an if).
-                # If so, add the possible lambda to be checked
-                for arg in function.args:
-                    if isinstance(arg, BuiltInFunctionType) and arg.output_type() == Lambda and lamb in arg.args:
-                        lambda_function_names.add(lamb.value)
-=======
             lambda_function_names = self._get_lambda_function_names_to_evaluate(function=function)
->>>>>>> 5866c121
 
             # Only case len(lambda_function_names) > 1 is when used in if-statements
             for lambda_function_name in lambda_function_names:
