--- conflicted
+++ resolved
@@ -26,72 +26,4 @@
         str
             The channel name, sanitized.
         """
-        return sanitize_filename(self.channel)
-
-    @property
-<<<<<<< HEAD
-    def track_title(self: BaseEntry) -> str:
-        """
-        Returns
-        -------
-        str
-            The track title of a music video if it is available, otherwise it falls back to the
-            title. NOTE: Even if a video has music metadata, this variable does not always get
-            pulled via yt-dlp. Use with caution.
-        """
-        # Try to get the track, fall back on title
-        return self.kwargs_get("track", super().title)
-
-    @property
-    def track_title_sanitized(self) -> str:
-        """
-        Returns
-        -------
-        str
-            The sanitized track title.
-        """
-        return sanitize_filename(self.track_title)
-
-    @property
-    def artist(self: BaseEntry) -> str:
-        """
-        Returns
-        -------
-        str
-            The artist of a music video if it is available, otherwise it falls back to the channel.
-            NOTE: Even if a video has music metadata, this variable does not always get pulled via
-            yt-dlp. Use with caution.
-        """
-        return self.kwargs_get("artist", self.kwargs("channel"))
-
-    @property
-    def artist_sanitized(self) -> str:
-        """
-        Returns
-        -------
-        str
-            The sanitized artist name.
-        """
-        return sanitize_filename(self.artist)
-=======
-    def playlist_index(self) -> int:
-        """
-        Returns
-        -------
-        int
-            The index of the video in the playlist. For non-playlist download strategies, this will
-            always return 1.
-        """
-        return 1
-
-    @property
-    def playlist_size(self) -> int:
-        """
-        Returns
-        -------
-        int
-            The size of the playlist. For non-playlist download strategies, this will always return
-            1.
-        """
-        return 1
->>>>>>> 1486acb4
+        return sanitize_filename(self.channel)