import os.path

import pytest

from ytdl_sub.utils.logger import Logger
from ytdl_sub.utils.logger import LoggerLevels


@pytest.fixture(autouse=True)
def cleanup_debug_file():
    Logger.set_log_level(log_level_name=LoggerLevels.DEBUG.name)
    yield
    Logger.cleanup()


class TestLogger:
    @pytest.mark.parametrize(
        "log_level",
        [
            LoggerLevels.QUIET,
            LoggerLevels.INFO,
            LoggerLevels.VERBOSE,
            LoggerLevels.DEBUG,
        ],
    )
    def test_logger_level_set(self, log_level):
        Logger.set_log_level(log_level_name=log_level.name)
        assert Logger._LOGGER_LEVEL == log_level

    def test_logger_level_invalid_name(self):
        with pytest.raises(ValueError):
            Logger.set_log_level("nope")

    @pytest.mark.parametrize(
        "log_level, outputs_to_stdout",
        [
            (LoggerLevels.QUIET, False),
            (LoggerLevels.INFO, True),
            (LoggerLevels.VERBOSE, True),
            (LoggerLevels.DEBUG, True),
        ],
    )
    def test_logger_info_stdout(self, capsys, log_level, outputs_to_stdout):
        Logger._LOGGER_LEVEL = log_level
        logger = Logger.get(name="name_test")

        logger.info("test")
        captured = capsys.readouterr()

        if outputs_to_stdout:
            assert captured.out == "[ytdl-sub:name_test] test\n"
        else:
            assert not captured.out

    @pytest.mark.parametrize(
        "log_level, outputs_to_stdout",
        [
            (LoggerLevels.QUIET, False),
            (LoggerLevels.INFO, False),
            (LoggerLevels.VERBOSE, False),
            (LoggerLevels.DEBUG, True),
        ],
    )
    def test_logger_debug_stdout(self, capsys, log_level, outputs_to_stdout):
        Logger._LOGGER_LEVEL = log_level
        logger = Logger.get(name="name_test")

        logger.debug("test")
        captured = capsys.readouterr()

        if outputs_to_stdout:
            assert captured.out == "[ytdl-sub:name_test] test\n"
        else:
            assert not captured.out

    @pytest.mark.parametrize(
        "log_level",
        [
            LoggerLevels.QUIET,
            LoggerLevels.INFO,
            LoggerLevels.VERBOSE,
            LoggerLevels.DEBUG,
        ],
    )
    def test_logger_always_outputs_to_debug_file(self, log_level):
        Logger._LOGGER_LEVEL = log_level
        logger = Logger.get(name="name_test")

        logger.info("info test")
        logger.debug("debug test")

        with open(Logger._DEBUG_LOGGER_FILE.name, "r", encoding="utf-8") as log_file:
            lines = log_file.readlines()

        assert lines == ["[ytdl-sub:name_test] info test\n", "[ytdl-sub:name_test] debug test\n"]

<<<<<<< HEAD
        # Ensure the file cleans up too
        for handler in logger.handlers:
            handler.close()

        Logger.cleanup()
=======
        Logger.cleanup(delete_debug_file=True)
>>>>>>> 896a9e20
        assert not os.path.isfile(Logger._DEBUG_LOGGER_FILE.name)

    def test_logger_can_be_cleaned_during_execution(self):
        Logger._LOGGER_LEVEL = LoggerLevels.INFO
        logger = Logger.get(name="name_test")

        for _ in range(2):
            logger.info("info test")
            logger.debug("debug test")

            with open(Logger._DEBUG_LOGGER_FILE.name, "r", encoding="utf-8") as log_file:
                lines = log_file.readlines()

            assert lines == [
                "[ytdl-sub:name_test] info test\n",
                "[ytdl-sub:name_test] debug test\n",
            ]

            Logger.cleanup(delete_debug_file=True)
            assert not os.path.isfile(Logger._DEBUG_LOGGER_FILE.name)

    @pytest.mark.parametrize(
        "log_level, expected_stdout",
        [
            (LoggerLevels.QUIET, False),
            (LoggerLevels.INFO, False),
            (LoggerLevels.VERBOSE, True),
            (LoggerLevels.DEBUG, True),
        ],
    )
    def test_handle_external_logs(self, capsys, log_level, expected_stdout):
        Logger._LOGGER_LEVEL = log_level
        expected_lines = [
            "[ytdl-sub:name_test] test line 1\n",
            "[ytdl-sub:name_test] test line 2\n",
        ]
        with Logger.handle_external_logs(name="name_test"):
            print("test line 1")
            print("test line 2")

        # Ensure it goes to stdout only if it is expected to
        captured = capsys.readouterr()
        if expected_stdout:
            assert captured.out == "".join(expected_lines)
        else:
            assert not captured.out

        # Ensure it always go to the debug file
        with open(Logger._DEBUG_LOGGER_FILE.name, "r", encoding="utf-8") as log_file:
            lines = log_file.readlines()
        assert lines == expected_lines<|MERGE_RESOLUTION|>--- conflicted
+++ resolved
@@ -94,15 +94,8 @@
 
         assert lines == ["[ytdl-sub:name_test] info test\n", "[ytdl-sub:name_test] debug test\n"]
 
-<<<<<<< HEAD
         # Ensure the file cleans up too
-        for handler in logger.handlers:
-            handler.close()
-
         Logger.cleanup()
-=======
-        Logger.cleanup(delete_debug_file=True)
->>>>>>> 896a9e20
         assert not os.path.isfile(Logger._DEBUG_LOGGER_FILE.name)
 
     def test_logger_can_be_cleaned_during_execution(self):
