--- conflicted
+++ resolved
@@ -64,12 +64,11 @@
             ExpectedDownloadFile(path=Path(".ytdl-sub-jb-download-archive.json"), md5="1a99156e9ece62539fb2608416a07200"),
 
             # Entry files (singles)
-<<<<<<< HEAD
             ExpectedDownloadFile(path=Path("j_b/[2021] Baby Santana's Dorian Groove/01 - Baby Santana's Dorian Groove.mp3"), md5="bffbd558e12c6a9e029dc136a88342c4"),
-            ExpectedDownloadFile(path=Path("j_b/[2021] Baby Santana's Dorian Groove/folder.jpg"), md5="511c43d7e939c70953cf2cd3cd437072"),
+            ExpectedDownloadFile(path=Path("j_b/[2021] Baby Santana's Dorian Groove/folder.jpg"), md5="967892be44b8c47e1be73f055a7c6f08"),
 
             ExpectedDownloadFile(path=Path("j_b/[2021] Purple Clouds/01 - Purple Clouds.mp3"), md5="038db58aebe2ba875b733932b42a94d6"),
-            ExpectedDownloadFile(path=Path("j_b/[2021] Purple Clouds/folder.jpg"), md5="511c43d7e939c70953cf2cd3cd437072"),
+            ExpectedDownloadFile(path=Path("j_b/[2021] Purple Clouds/folder.jpg"), md5="967892be44b8c47e1be73f055a7c6f08"),
 
             # Entry files (albums)
             ExpectedDownloadFile(path=Path("j_b/[2022] Acoustic Treats/01 - 20160426 184214.mp3"), md5="e145f0a2f6012768280c38655ca58065"),
@@ -83,32 +82,8 @@
             ExpectedDownloadFile(path=Path("j_b/[2022] Acoustic Treats/09 - Finding Home.mp3"), md5="adbf02eddb2090c008eb497d13ff84b9"),
             ExpectedDownloadFile(path=Path("j_b/[2022] Acoustic Treats/10 - Shallow Water WIP.mp3"), md5="65bb10c84366c71498161734f953e93d"),
             ExpectedDownloadFile(path=Path("j_b/[2022] Acoustic Treats/11 - Untold History.mp3"), md5="6904b2918e5dc38d9a9f72d967eb74bf"),
-            ExpectedDownloadFile(path=Path("j_b/[2022] Acoustic Treats/folder.jpg"), md5="511c43d7e939c70953cf2cd3cd437072"),
+            ExpectedDownloadFile(path=Path("j_b/[2022] Acoustic Treats/folder.jpg"), md5="967892be44b8c47e1be73f055a7c6f08"),
         ]
-=======
-            Path("j_b/[2021] Baby Santana's Dorian Groove/01 - Baby Santana's Dorian Groove.mp3"): "bffbd558e12c6a9e029dc136a88342c4",
-            Path("j_b/[2021] Baby Santana's Dorian Groove/folder.jpg"): "967892be44b8c47e1be73f055a7c6f08",
-
-            Path("j_b/[2021] Purple Clouds/01 - Purple Clouds.mp3"): "038db58aebe2ba875b733932b42a94d6",
-            Path("j_b/[2021] Purple Clouds/folder.jpg"): "967892be44b8c47e1be73f055a7c6f08",
-
-            # Entry files (albums)
-            Path("j_b/[2022] Acoustic Treats/01 - 20160426 184214.mp3"): "e145f0a2f6012768280c38655ca58065",
-            Path("j_b/[2022] Acoustic Treats/02 - 20160502 123150.mp3"): "60c8b8817a197a13e4bb90903af612c5",
-            Path("j_b/[2022] Acoustic Treats/03 - 20160504 143832.mp3"): "8265b7e4f79878af877bc6ecd9757efe",
-            Path("j_b/[2022] Acoustic Treats/04 - 20160601 221234.mp3"): "accf46b76891d2954b893d0f91d82816",
-            Path("j_b/[2022] Acoustic Treats/05 - 20160601 222440.mp3"): "e1f584f523336160d5c1104a61de77f3",
-            Path("j_b/[2022] Acoustic Treats/06 - 20170604 190236.mp3"): "f6885b25901177f0357649afe97328cc",
-            Path("j_b/[2022] Acoustic Treats/07 - 20170612 193646.mp3"): "fa057f221cbe4cf2442cd2fdb960743e",
-            Path("j_b/[2022] Acoustic Treats/08 - 20170628 215206.mp3"): "7794ae812c64580e2ac8fc457d5cc85f",
-            Path("j_b/[2022] Acoustic Treats/09 - Finding Home.mp3"): "adbf02eddb2090c008eb497d13ff84b9",
-            Path("j_b/[2022] Acoustic Treats/10 - Shallow Water WIP.mp3"): "65bb10c84366c71498161734f953e93d",
-            Path("j_b/[2022] Acoustic Treats/11 - Untold History.mp3"): "6904b2918e5dc38d9a9f72d967eb74bf",
-            Path("j_b/[2022] Acoustic Treats/folder.jpg"): "967892be44b8c47e1be73f055a7c6f08",
-
-
-        }
->>>>>>> cb31156b
     )
     # fmt: on
 
