from pathlib import Path

import mergedeep
import pytest
from conftest import assert_debug_log
from e2e.expected_download import ExpectedDownloadFile
from e2e.expected_download import ExpectedDownloads
from e2e.expected_transaction_log import assert_transaction_log_matches

import ytdl_sub.downloaders.downloader
from ytdl_sub.config.config_file import ConfigFile
from ytdl_sub.config.preset import Preset
from ytdl_sub.subscriptions.subscription import Subscription


@pytest.fixture
def config_path():
    return "examples/kodi_tv_shows_config.yaml"


@pytest.fixture
def subscription_name():
    return "pz"


@pytest.fixture
def config(config_path):
    return ConfigFile.from_file_path(config_path=config_path)


@pytest.fixture
def subscription_dict(output_directory):
    return {
        "preset": "yt_channel_as_tv",
        "youtube": {"channel_url": "https://youtube.com/channel/UCcRSMoQqXc_JrBZRHDFGbqA"},
        # override the output directory with our fixture-generated dir
        "output_options": {"output_directory": output_directory},
        # download the worst format so it is fast
        "ytdl_options": {
            "format": "worst[ext=mp4]",
            "max_views": 100000,  # do not download the popular PJ concert
            "break_on_reject": False,  # do not break from max views
        },
        "overrides": {"tv_show_name": "Project / Zombie"},
    }


####################################################################################################
# FULL CHANNEL FIXTURES


@pytest.fixture
def full_channel_subscription(config, subscription_name, subscription_dict):
    full_channel_preset = Preset.from_dict(
        config=config,
        preset_name=subscription_name,
        preset_dict=subscription_dict,
    )

    return Subscription.from_preset(
        preset=full_channel_preset,
        config=config,
    )


@pytest.fixture
def expected_full_channel_download():
    # turn off black formatter here for readability
    # fmt: off
    return ExpectedDownloads(
        expected_downloads=[
            # Download mapping
<<<<<<< HEAD
            ExpectedDownloadFile(path=Path(".ytdl-sub-pz-download-archive.json"), md5="b7e7c19d2cf0277e4e42453a64fbaa90"),

            # Output directory files
            ExpectedDownloadFile(path=Path("fanart.jpg"), md5="e6e323373c8902568e96e374817179cf"),
            ExpectedDownloadFile(path=Path("poster.jpg"), md5="a14c593bcc75bb8d2c7145de4767ad01"),
            ExpectedDownloadFile(path=Path("tvshow.nfo"), md5="83c7db96081ac5bdf289fcf396bec157"),

            # Entry files
            ExpectedDownloadFile(path=Path("Season 2010/s2010.e0813 - Oblivion Mod 'Falcor' p.1.jpg"), md5="b58377dfe7c39527e1990a24b36bbd77"),
            ExpectedDownloadFile(path=Path("Season 2010/s2010.e0813 - Oblivion Mod 'Falcor' p.1.mp4"), md5="931a705864c57d21d6fedebed4af6bbc"),
            ExpectedDownloadFile(path=Path("Season 2010/s2010.e0813 - Oblivion Mod 'Falcor' p.1.nfo"), md5="67d8d71d048039080acbba3bce4febaa"),

            ExpectedDownloadFile(path=Path("Season 2010/s2010.e1202 - Oblivion Mod 'Falcor' p.2.jpg"), md5="a5ee6247c8dce255aec79c9a51d49da4"),
            ExpectedDownloadFile(path=Path("Season 2010/s2010.e1202 - Oblivion Mod 'Falcor' p.2.mp4"), md5="d3469b4dca7139cb3dbc38712b6796bf"),
            ExpectedDownloadFile(path=Path("Season 2010/s2010.e1202 - Oblivion Mod 'Falcor' p.2.nfo"), md5="d81f49cedbd7edaee987521e89b37904"),

            ExpectedDownloadFile(path=Path("Season 2011/s2011.e0201 - Jesse's Minecraft Server [Trailer - Feb.1].jpg"), md5="048a19cf0f674437351872c3f312ebf1"),
            ExpectedDownloadFile(path=Path("Season 2011/s2011.e0201 - Jesse's Minecraft Server [Trailer - Feb.1].mp4"), md5="e66287b9832277b6a4d1554e29d9fdcc"),
            ExpectedDownloadFile(path=Path("Season 2011/s2011.e0201 - Jesse's Minecraft Server [Trailer - Feb.1].nfo"), md5="f7c0de89038f8c491bded8a3968720a2"),

            ExpectedDownloadFile(path=Path("Season 2011/s2011.e0227 - Jesse's Minecraft Server [Trailer - Feb.27].jpg"), md5=None),
            ExpectedDownloadFile(path=Path("Season 2011/s2011.e0227 - Jesse's Minecraft Server [Trailer - Feb.27].mp4"), md5="04ab5cb3cc12325d0c96a7cd04a8b91d"),
            ExpectedDownloadFile(path=Path("Season 2011/s2011.e0227 - Jesse's Minecraft Server [Trailer - Feb.27].nfo"), md5="ee1eda78fa0980bc703e602b5012dd1f"),

            ExpectedDownloadFile(path=Path("Season 2011/s2011.e0321 - Jesse's Minecraft Server [Trailer - Mar.21].jpg"), md5="9baaddc6b62f5b9ae3781eb4eef0e3b3"),
            ExpectedDownloadFile(path=Path("Season 2011/s2011.e0321 - Jesse's Minecraft Server [Trailer - Mar.21].mp4"), md5="025de6099a5c98e6397153c7a62d517d"),
            ExpectedDownloadFile(path=Path("Season 2011/s2011.e0321 - Jesse's Minecraft Server [Trailer - Mar.21].nfo"), md5="61eb6369430da0ab6134d78829a7621b"),

            ExpectedDownloadFile(path=Path("Season 2011/s2011.e0529 - Project Zombie _Official Trailer_ (IP - mc.projectzombie.beastnode.net).jpg"), md5="ce1df7f623fffaefe04606ecbafcfec6"),
            ExpectedDownloadFile(path=Path("Season 2011/s2011.e0529 - Project Zombie _Official Trailer_ (IP - mc.projectzombie.beastnode.net).mp4"), md5="3d9c19835b03355d6fd5d00cd59dbe5b"),
            ExpectedDownloadFile(path=Path("Season 2011/s2011.e0529 - Project Zombie _Official Trailer_ (IP - mc.projectzombie.beastnode.net).nfo"), md5="60f72b99f5c69f9e03a071a12160928f"),

            ExpectedDownloadFile(path=Path("Season 2011/s2011.e0630 - Project Zombie _Fin.jpg"), md5="bc3f511915869720c37617a7de706b2b"),
            ExpectedDownloadFile(path=Path("Season 2011/s2011.e0630 - Project Zombie _Fin.mp4"), md5="4971cb2d4fa29460361031f3fa8e1ea9"),
            ExpectedDownloadFile(path=Path("Season 2011/s2011.e0630 - Project Zombie _Fin.nfo"), md5="a7b5d9e57d20852f5daf360a1373bb7a"),

            ExpectedDownloadFile(path=Path("Season 2011/s2011.e1121 - Skyrim 'Ultra HD w_Mods' [PC].jpg"), md5="12babdb3b86cd868b90b60d013295f66"),
            ExpectedDownloadFile(path=Path("Season 2011/s2011.e1121 - Skyrim 'Ultra HD w_Mods' [PC].mp4"), md5="55e9b0add08c48c9c66105da0def2426"),
            ExpectedDownloadFile(path=Path("Season 2011/s2011.e1121 - Skyrim 'Ultra HD w_Mods' [PC].nfo"), md5="fe60e2b6b564f9316b6c7c183e1cf300"),

            ExpectedDownloadFile(path=Path("Season 2012/s2012.e0123 - Project Zombie _Map Trailer.jpg"), md5="82d303e16aba75acdde30b15c4154231"),
            ExpectedDownloadFile(path=Path("Season 2012/s2012.e0123 - Project Zombie _Map Trailer.mp4"), md5="65e4ce53ed5ec4139995469f99477a50"),
            ExpectedDownloadFile(path=Path("Season 2012/s2012.e0123 - Project Zombie _Map Trailer.nfo"), md5="c8900adcca83c473c79a4afbc7ad2de1"),

            ExpectedDownloadFile(path=Path("Season 2013/s2013.e0719 - Project Zombie Rewind _Trailer.jpg"), md5="83b1af4c3614d262b2ad419586fff730"),
            ExpectedDownloadFile(path=Path("Season 2013/s2013.e0719 - Project Zombie Rewind _Trailer.mp4"), md5="18620a8257a686beda65e54add4d4cd1"),
            ExpectedDownloadFile(path=Path("Season 2013/s2013.e0719 - Project Zombie Rewind _Trailer.nfo"), md5="1c993c41d4308a6049333154d0adee16"),

            ExpectedDownloadFile(path=Path("Season 2018/s2018.e1029 - Jesse's Minecraft Server _ Teaser Trailer.jpg"), md5="2a24de903059f48c7d0df0476046c975"),
            ExpectedDownloadFile(path=Path("Season 2018/s2018.e1029 - Jesse's Minecraft Server _ Teaser Trailer.mp4"), md5="82f6ee7253e1dbb83ae7215af08ffacc"),
            ExpectedDownloadFile(path=Path("Season 2018/s2018.e1029 - Jesse's Minecraft Server _ Teaser Trailer.nfo"), md5="cc7886aae3af6b7b0facd82f95390242"),

            ExpectedDownloadFile(path=Path("Season 2018/s2018.e1102 - Jesse's Minecraft Server _ IP mc.jesse.id.jpg"), md5="c8baea83b9edeb081657f1130a1031f7"),
            ExpectedDownloadFile(path=Path("Season 2018/s2018.e1102 - Jesse's Minecraft Server _ IP mc.jesse.id.mp4"), md5="e733b4cc385b953b08c8eb0f47e03c1e"),
            ExpectedDownloadFile(path=Path("Season 2018/s2018.e1102 - Jesse's Minecraft Server _ IP mc.jesse.id.nfo"), md5="2b3ccb3f1ef81ee49fe1afb88f275a09"),
        ]
=======
            Path(".ytdl-sub-pz-download-archive.json"): "dd3c6236a107a665b884f701b8d14d4d",

            # Output directory files
            Path("fanart.jpg"): "c16b8b88a82cbd47d217ee80f6a8b5f3",
            Path("poster.jpg"): "e92872ff94c96ad49e9579501c791578",
            Path("tvshow.nfo"): "83c7db96081ac5bdf289fcf396bec157",

            # Entry files
            Path("Season 2010/s2010.e0813 - Oblivion Mod 'Falcor' p.1-thumb.jpg"): "fb95b510681676e81c321171fc23143e",
            Path("Season 2010/s2010.e0813 - Oblivion Mod 'Falcor' p.1.mp4"): "931a705864c57d21d6fedebed4af6bbc",
            Path("Season 2010/s2010.e0813 - Oblivion Mod 'Falcor' p.1.nfo"): "67d8d71d048039080acbba3bce4febaa",

            Path("Season 2010/s2010.e1202 - Oblivion Mod 'Falcor' p.2-thumb.jpg"): "8b32ee9c037fa669e444a0ac181525a1",
            Path("Season 2010/s2010.e1202 - Oblivion Mod 'Falcor' p.2.mp4"): "d3469b4dca7139cb3dbc38712b6796bf",
            Path("Season 2010/s2010.e1202 - Oblivion Mod 'Falcor' p.2.nfo"): "d81f49cedbd7edaee987521e89b37904",

            Path("Season 2011/s2011.e0201 - Jesse's Minecraft Server [Trailer - Feb.1]-thumb.jpg"): "b232d253df621aa770b780c1301d364d",
            Path("Season 2011/s2011.e0201 - Jesse's Minecraft Server [Trailer - Feb.1].mp4"): "e66287b9832277b6a4d1554e29d9fdcc",
            Path("Season 2011/s2011.e0201 - Jesse's Minecraft Server [Trailer - Feb.1].nfo"): "f7c0de89038f8c491bded8a3968720a2",

            Path("Season 2011/s2011.e0227 - Jesse's Minecraft Server [Trailer - Feb.27]-thumb.jpg"): "d17c379ea8b362f5b97c6b213b0342cb",
            Path("Season 2011/s2011.e0227 - Jesse's Minecraft Server [Trailer - Feb.27].mp4"): "04ab5cb3cc12325d0c96a7cd04a8b91d",
            Path("Season 2011/s2011.e0227 - Jesse's Minecraft Server [Trailer - Feb.27].nfo"): "ee1eda78fa0980bc703e602b5012dd1f",

            Path("Season 2011/s2011.e0321 - Jesse's Minecraft Server [Trailer - Mar.21]-thumb.jpg"): "e7830aa8a64b0cde65ba3f7e5fc56530",
            Path("Season 2011/s2011.e0321 - Jesse's Minecraft Server [Trailer - Mar.21].mp4"): "025de6099a5c98e6397153c7a62d517d",
            Path("Season 2011/s2011.e0321 - Jesse's Minecraft Server [Trailer - Mar.21].nfo"): "61eb6369430da0ab6134d78829a7621b",

            Path("Season 2011/s2011.e0529 - Project Zombie _Official Trailer_ (IP - mc.projectzombie.beastnode.net)-thumb.jpg"): "c956192a379b3661595c9920972d4819",
            Path("Season 2011/s2011.e0529 - Project Zombie _Official Trailer_ (IP - mc.projectzombie.beastnode.net).mp4"): "3d9c19835b03355d6fd5d00cd59dbe5b",
            Path("Season 2011/s2011.e0529 - Project Zombie _Official Trailer_ (IP - mc.projectzombie.beastnode.net).nfo"): "60f72b99f5c69f9e03a071a12160928f",

            Path("Season 2011/s2011.e0630 - Project Zombie _Fin-thumb.jpg"): "00ed383591779ffe98291de60f198fe9",
            Path("Season 2011/s2011.e0630 - Project Zombie _Fin.mp4"): "4971cb2d4fa29460361031f3fa8e1ea9",
            Path("Season 2011/s2011.e0630 - Project Zombie _Fin.nfo"): "a7b5d9e57d20852f5daf360a1373bb7a",

            Path("Season 2011/s2011.e1121 - Skyrim 'Ultra HD w_Mods' [PC]-thumb.jpg"): "1718599d5189c65f7d8cf6acfa5ea851",
            Path("Season 2011/s2011.e1121 - Skyrim 'Ultra HD w_Mods' [PC].mp4"): "55e9b0add08c48c9c66105da0def2426",
            Path("Season 2011/s2011.e1121 - Skyrim 'Ultra HD w_Mods' [PC].nfo"): "fe60e2b6b564f9316b6c7c183e1cf300",

            Path("Season 2012/s2012.e0123 - Project Zombie _Map Trailer-thumb.jpg"): "54ebe9df801b278fdd17b21afa8373a6",
            Path("Season 2012/s2012.e0123 - Project Zombie _Map Trailer.mp4"): "65e4ce53ed5ec4139995469f99477a50",
            Path("Season 2012/s2012.e0123 - Project Zombie _Map Trailer.nfo"): "c8900adcca83c473c79a4afbc7ad2de1",

            Path("Season 2013/s2013.e0719 - Project Zombie Rewind _Trailer-thumb.jpg"): "e29d49433175de8a761af35c5307791f",
            Path("Season 2013/s2013.e0719 - Project Zombie Rewind _Trailer.mp4"): "18620a8257a686beda65e54add4d4cd1",
            Path("Season 2013/s2013.e0719 - Project Zombie Rewind _Trailer.nfo"): "1c993c41d4308a6049333154d0adee16",

            Path("Season 2018/s2018.e1029 - Jesse's Minecraft Server _ Teaser Trailer-thumb.jpg"): "6f8f5e1e031ec2a04b0a4906c04a19ee",
            Path("Season 2018/s2018.e1029 - Jesse's Minecraft Server _ Teaser Trailer.mp4"): "82f6ee7253e1dbb83ae7215af08ffacc",
            Path("Season 2018/s2018.e1029 - Jesse's Minecraft Server _ Teaser Trailer.nfo"): "cc7886aae3af6b7b0facd82f95390242",

            Path("Season 2018/s2018.e1102 - Jesse's Minecraft Server _ IP mc.jesse.id-thumb.jpg"): "49cc64b25314155c1b8ab0361ac0c34f",
            Path("Season 2018/s2018.e1102 - Jesse's Minecraft Server _ IP mc.jesse.id.mp4"): "e733b4cc385b953b08c8eb0f47e03c1e",
            Path("Season 2018/s2018.e1102 - Jesse's Minecraft Server _ IP mc.jesse.id.nfo"): "2b3ccb3f1ef81ee49fe1afb88f275a09",
        }
>>>>>>> cb31156b
    )
    # fmt: on


####################################################################################################
# RECENT CHANNEL FIXTURES
@pytest.fixture
def recent_channel_subscription_dict(subscription_dict):
    # TODO: remove this hack by using a different channel
    del subscription_dict["ytdl_options"]["break_on_reject"]
    return mergedeep.merge(
        subscription_dict,
        {
            "preset": "yt_channel_as_tv__recent",
            "youtube": {"after": "20150101"},
        },
    )


@pytest.fixture
def recent_channel_subscription(config, subscription_name, recent_channel_subscription_dict):
    recent_channel_preset = Preset.from_dict(
        config=config,
        preset_name=subscription_name,
        preset_dict=recent_channel_subscription_dict,
    )

    return Subscription.from_preset(
        preset=recent_channel_preset,
        config=config,
    )


@pytest.fixture
def expected_recent_channel_download():
    # turn off black formatter here for readability
    # fmt: off
    return ExpectedDownloads(
        expected_downloads=[
            # Download mapping
<<<<<<< HEAD
            ExpectedDownloadFile(path=Path(".ytdl-sub-pz-download-archive.json"), md5="b1675ca4d9f0d4b9c2102b6749e4cdfd"),

            # Output directory files
            ExpectedDownloadFile(path=Path("fanart.jpg"), md5="e6e323373c8902568e96e374817179cf"),
            ExpectedDownloadFile(path=Path("poster.jpg"), md5="a14c593bcc75bb8d2c7145de4767ad01"),
            ExpectedDownloadFile(path=Path("tvshow.nfo"), md5="83c7db96081ac5bdf289fcf396bec157"),

            # Recent Entry files
            ExpectedDownloadFile(path=Path("Season 2018/s2018.e1029 - Jesse's Minecraft Server _ Teaser Trailer.jpg"), md5="2a24de903059f48c7d0df0476046c975"),
            ExpectedDownloadFile(path=Path("Season 2018/s2018.e1029 - Jesse's Minecraft Server _ Teaser Trailer.mp4"), md5="82f6ee7253e1dbb83ae7215af08ffacc"),
            ExpectedDownloadFile(path=Path("Season 2018/s2018.e1029 - Jesse's Minecraft Server _ Teaser Trailer.nfo"), md5="cc7886aae3af6b7b0facd82f95390242"),

            ExpectedDownloadFile(path=Path("Season 2018/s2018.e1102 - Jesse's Minecraft Server _ IP mc.jesse.id.jpg"), md5="c8baea83b9edeb081657f1130a1031f7"),
            ExpectedDownloadFile(path=Path("Season 2018/s2018.e1102 - Jesse's Minecraft Server _ IP mc.jesse.id.mp4"), md5="e733b4cc385b953b08c8eb0f47e03c1e"),
            ExpectedDownloadFile(path=Path("Season 2018/s2018.e1102 - Jesse's Minecraft Server _ IP mc.jesse.id.nfo"), md5="2b3ccb3f1ef81ee49fe1afb88f275a09"),
        ]
=======
            Path(".ytdl-sub-pz-download-archive.json"): "91534d1c5921d121aa35d7a197ba1940",

            # Output directory files
            Path("fanart.jpg"): "c16b8b88a82cbd47d217ee80f6a8b5f3",
            Path("poster.jpg"): "e92872ff94c96ad49e9579501c791578",
            Path("tvshow.nfo"): "83c7db96081ac5bdf289fcf396bec157",

            # Recent Entry files
            Path("Season 2018/s2018.e1029 - Jesse's Minecraft Server _ Teaser Trailer-thumb.jpg"): "6f8f5e1e031ec2a04b0a4906c04a19ee",
            Path("Season 2018/s2018.e1029 - Jesse's Minecraft Server _ Teaser Trailer.mp4"): "82f6ee7253e1dbb83ae7215af08ffacc",
            Path("Season 2018/s2018.e1029 - Jesse's Minecraft Server _ Teaser Trailer.nfo"): "cc7886aae3af6b7b0facd82f95390242",

            Path("Season 2018/s2018.e1102 - Jesse's Minecraft Server _ IP mc.jesse.id-thumb.jpg"): "49cc64b25314155c1b8ab0361ac0c34f",
            Path("Season 2018/s2018.e1102 - Jesse's Minecraft Server _ IP mc.jesse.id.mp4"): "e733b4cc385b953b08c8eb0f47e03c1e",
            Path("Season 2018/s2018.e1102 - Jesse's Minecraft Server _ IP mc.jesse.id.nfo"): "2b3ccb3f1ef81ee49fe1afb88f275a09",
        }
>>>>>>> cb31156b
    )
    # fmt: on


####################################################################################################
# RECENT CHANNEL FIXTURES -- NO VIDS IN RANGE
@pytest.fixture
def recent_channel_no_vids_in_range_subscription_dict(subscription_dict):
    # TODO: remove this hack by using a different channel
    del subscription_dict["ytdl_options"]["break_on_reject"]
    return mergedeep.merge(
        subscription_dict,
        {
            "preset": "yt_channel_as_tv__recent",
            "youtube": {"after": "20880101"},
        },
    )


@pytest.fixture
def recent_channel_no_vids_in_range_subscription(
    config, subscription_name, recent_channel_no_vids_in_range_subscription_dict
):
    recent_channel_preset = Preset.from_dict(
        config=config,
        preset_name=subscription_name,
        preset_dict=recent_channel_no_vids_in_range_subscription_dict,
    )

    return Subscription.from_preset(
        preset=recent_channel_preset,
        config=config,
    )


@pytest.fixture
def expected_recent_channel_no_vids_in_range_download():
    # turn off black formatter here for readability
    # fmt: off
    return ExpectedDownloads(
        expected_downloads=[
            # Download mapping
            ExpectedDownloadFile(path=Path(".ytdl-sub-pz-download-archive.json"), md5="99914b932bd37a50b983c5e7c90ae93b"),

            # Output directory files
<<<<<<< HEAD
            ExpectedDownloadFile(path=Path("fanart.jpg"), md5="e6e323373c8902568e96e374817179cf"),
            ExpectedDownloadFile(path=Path("poster.jpg"), md5="a14c593bcc75bb8d2c7145de4767ad01"),
            ExpectedDownloadFile(path=Path("tvshow.nfo"), md5="83c7db96081ac5bdf289fcf396bec157"),
        ]
=======
            Path("fanart.jpg"): "c16b8b88a82cbd47d217ee80f6a8b5f3",
            Path("poster.jpg"): "e92872ff94c96ad49e9579501c791578",
            Path("tvshow.nfo"): "83c7db96081ac5bdf289fcf396bec157",
        }
>>>>>>> cb31156b
    )
    # fmt: on


####################################################################################################
# ROLLING RECENT CHANNEL FIXTURES
@pytest.fixture
def rolling_recent_channel_subscription_dict(recent_channel_subscription_dict):
    return mergedeep.merge(
        recent_channel_subscription_dict,
        {
            "preset": "yt_channel_as_tv__only_recent",
            "output_options": {"keep_files_after": "20181101"},
        },
    )


@pytest.fixture
def rolling_recent_channel_subscription(
    config, subscription_name, rolling_recent_channel_subscription_dict
):
    rolling_recent_channel_preset = Preset.from_dict(
        config=config,
        preset_name=subscription_name,
        preset_dict=rolling_recent_channel_subscription_dict,
    )

    return Subscription.from_preset(
        preset=rolling_recent_channel_preset,
        config=config,
    )


@pytest.fixture
def expected_rolling_recent_channel_download():
    # turn off black formatter here for readability
    # fmt: off
    return ExpectedDownloads(
        expected_downloads=[
            # Download mapping
<<<<<<< HEAD
            ExpectedDownloadFile(path=Path(".ytdl-sub-pz-download-archive.json"), md5="9ae3463bd2dc39830003aba68a276df4"),

            # Output directory files
            ExpectedDownloadFile(path=Path("fanart.jpg"), md5="e6e323373c8902568e96e374817179cf"),
            ExpectedDownloadFile(path=Path("poster.jpg"), md5="a14c593bcc75bb8d2c7145de4767ad01"),
            ExpectedDownloadFile(path=Path("tvshow.nfo"), md5="83c7db96081ac5bdf289fcf396bec157"),

            # Rolling Recent Entry files
            ExpectedDownloadFile(path=Path("Season 2018/s2018.e1102 - Jesse's Minecraft Server _ IP mc.jesse.id.jpg"), md5="c8baea83b9edeb081657f1130a1031f7"),
            ExpectedDownloadFile(path=Path("Season 2018/s2018.e1102 - Jesse's Minecraft Server _ IP mc.jesse.id.mp4"), md5="e733b4cc385b953b08c8eb0f47e03c1e"),
            ExpectedDownloadFile(path=Path("Season 2018/s2018.e1102 - Jesse's Minecraft Server _ IP mc.jesse.id.nfo"), md5="2b3ccb3f1ef81ee49fe1afb88f275a09"),
        ]
=======
            Path(".ytdl-sub-pz-download-archive.json"): "97ff47a7c5d89a426a653493ad1a3f06",

            # Output directory files
            Path("fanart.jpg"): "c16b8b88a82cbd47d217ee80f6a8b5f3",
            Path("poster.jpg"): "e92872ff94c96ad49e9579501c791578",
            Path("tvshow.nfo"): "83c7db96081ac5bdf289fcf396bec157",

            # Rolling Recent Entry files
            Path("Season 2018/s2018.e1102 - Jesse's Minecraft Server _ IP mc.jesse.id-thumb.jpg"): "49cc64b25314155c1b8ab0361ac0c34f",
            Path("Season 2018/s2018.e1102 - Jesse's Minecraft Server _ IP mc.jesse.id.mp4"): "e733b4cc385b953b08c8eb0f47e03c1e",
            Path("Season 2018/s2018.e1102 - Jesse's Minecraft Server _ IP mc.jesse.id.nfo"): "2b3ccb3f1ef81ee49fe1afb88f275a09",
        }
>>>>>>> cb31156b
    )
    # fmt: on


class TestChannelAsKodiTvShow:
    """
    Downloads my old minecraft youtube channel. Ensure the above files exist and have the
    expected md5 file hashes.
    """

    @pytest.mark.parametrize("dry_run", [True, False])
    def test_full_channel_download(
        self, full_channel_subscription, expected_full_channel_download, output_directory, dry_run
    ):
        transaction_log = full_channel_subscription.download(dry_run=dry_run)
        assert_transaction_log_matches(
            output_directory=output_directory,
            transaction_log=transaction_log,
            transaction_log_summary_file_name="test_channel_full.txt",
        )
        if not dry_run:
            expected_full_channel_download.assert_files_exist(relative_directory=output_directory)

    @pytest.mark.parametrize("dry_run", [True, False])
    def test_recent_channel_download(
        self,
        recent_channel_subscription,
        expected_recent_channel_download,
        output_directory,
        dry_run,
    ):
        transaction_log = recent_channel_subscription.download(dry_run=dry_run)
        assert_transaction_log_matches(
            output_directory=output_directory,
            transaction_log=transaction_log,
            transaction_log_summary_file_name="test_channel_recent.txt",
        )
        if not dry_run:
            expected_recent_channel_download.assert_files_exist(relative_directory=output_directory)

            # try downloading again, ensure nothing more was downloaded
            with assert_debug_log(
                logger=ytdl_sub.downloaders.downloader.logger,
                expected_message="ExistingVideoReached, stopping additional downloads",
            ):
                transaction_log = recent_channel_subscription.download()
                assert_transaction_log_matches(
                    output_directory=output_directory,
                    transaction_log=transaction_log,
                    transaction_log_summary_file_name="test_channel_no_additional_downloads.txt",
                )
                expected_recent_channel_download.assert_files_exist(
                    relative_directory=output_directory
                )

    @pytest.mark.parametrize("dry_run", [True, False])
    def test_recent_channel_download__no_vids_in_range(
        self,
        recent_channel_no_vids_in_range_subscription,
        expected_recent_channel_no_vids_in_range_download,
        output_directory,
        dry_run,
    ):
        # Run twice, ensure nothing changes between runs
        for _ in range(2):
            transaction_log = recent_channel_no_vids_in_range_subscription.download(dry_run=dry_run)
            assert_transaction_log_matches(
                output_directory=output_directory,
                transaction_log=transaction_log,
                transaction_log_summary_file_name="test_channel_no_additional_downloads.txt",
            )
            if not dry_run:
                expected_recent_channel_no_vids_in_range_download.assert_files_exist(
                    relative_directory=output_directory
                )

    def test_rolling_recent_channel_download(
        self,
        recent_channel_subscription,
        rolling_recent_channel_subscription,
        expected_recent_channel_download,
        expected_rolling_recent_channel_download,
        output_directory,
    ):
        # First, download recent vids
        with assert_debug_log(
            logger=ytdl_sub.downloaders.downloader.logger,
            expected_message="RejectedVideoReached, stopping additional downloads",
        ):
            recent_channel_subscription.download()
            expected_recent_channel_download.assert_files_exist(relative_directory=output_directory)

        # Then, download the rolling recent vids subscription. This should remove one of the
        # two videos
        with assert_debug_log(
            logger=ytdl_sub.downloaders.downloader.logger,
            expected_message="ExistingVideoReached, stopping additional downloads",
        ):
            rolling_recent_channel_subscription.download()
            expected_rolling_recent_channel_download.assert_files_exist(
                relative_directory=output_directory
            )

        # Invoke the rolling download again, ensure downloading stopped early from it already
        # existing
        with assert_debug_log(
            logger=ytdl_sub.downloaders.downloader.logger,
            expected_message="ExistingVideoReached, stopping additional downloads",
        ):
            rolling_recent_channel_subscription.download()
            expected_rolling_recent_channel_download.assert_files_exist(
                relative_directory=output_directory
            )<|MERGE_RESOLUTION|>--- conflicted
+++ resolved
@@ -70,121 +70,62 @@
     return ExpectedDownloads(
         expected_downloads=[
             # Download mapping
-<<<<<<< HEAD
-            ExpectedDownloadFile(path=Path(".ytdl-sub-pz-download-archive.json"), md5="b7e7c19d2cf0277e4e42453a64fbaa90"),
+            ExpectedDownloadFile(path=Path(".ytdl-sub-pz-download-archive.json"), md5="dd3c6236a107a665b884f701b8d14d4d"),
 
             # Output directory files
-            ExpectedDownloadFile(path=Path("fanart.jpg"), md5="e6e323373c8902568e96e374817179cf"),
-            ExpectedDownloadFile(path=Path("poster.jpg"), md5="a14c593bcc75bb8d2c7145de4767ad01"),
+            ExpectedDownloadFile(path=Path("fanart.jpg"), md5="c16b8b88a82cbd47d217ee80f6a8b5f3"),
+            ExpectedDownloadFile(path=Path("poster.jpg"), md5="e92872ff94c96ad49e9579501c791578"),
             ExpectedDownloadFile(path=Path("tvshow.nfo"), md5="83c7db96081ac5bdf289fcf396bec157"),
 
             # Entry files
-            ExpectedDownloadFile(path=Path("Season 2010/s2010.e0813 - Oblivion Mod 'Falcor' p.1.jpg"), md5="b58377dfe7c39527e1990a24b36bbd77"),
+            ExpectedDownloadFile(path=Path("Season 2010/s2010.e0813 - Oblivion Mod 'Falcor' p.1-thumb.jpg"), md5="fb95b510681676e81c321171fc23143e"),
             ExpectedDownloadFile(path=Path("Season 2010/s2010.e0813 - Oblivion Mod 'Falcor' p.1.mp4"), md5="931a705864c57d21d6fedebed4af6bbc"),
             ExpectedDownloadFile(path=Path("Season 2010/s2010.e0813 - Oblivion Mod 'Falcor' p.1.nfo"), md5="67d8d71d048039080acbba3bce4febaa"),
 
-            ExpectedDownloadFile(path=Path("Season 2010/s2010.e1202 - Oblivion Mod 'Falcor' p.2.jpg"), md5="a5ee6247c8dce255aec79c9a51d49da4"),
+            ExpectedDownloadFile(path=Path("Season 2010/s2010.e1202 - Oblivion Mod 'Falcor' p.2-thumb.jpg"), md5="8b32ee9c037fa669e444a0ac181525a1"),
             ExpectedDownloadFile(path=Path("Season 2010/s2010.e1202 - Oblivion Mod 'Falcor' p.2.mp4"), md5="d3469b4dca7139cb3dbc38712b6796bf"),
             ExpectedDownloadFile(path=Path("Season 2010/s2010.e1202 - Oblivion Mod 'Falcor' p.2.nfo"), md5="d81f49cedbd7edaee987521e89b37904"),
 
-            ExpectedDownloadFile(path=Path("Season 2011/s2011.e0201 - Jesse's Minecraft Server [Trailer - Feb.1].jpg"), md5="048a19cf0f674437351872c3f312ebf1"),
+            ExpectedDownloadFile(path=Path("Season 2011/s2011.e0201 - Jesse's Minecraft Server [Trailer - Feb.1]-thumb.jpg"), md5="b232d253df621aa770b780c1301d364d"),
             ExpectedDownloadFile(path=Path("Season 2011/s2011.e0201 - Jesse's Minecraft Server [Trailer - Feb.1].mp4"), md5="e66287b9832277b6a4d1554e29d9fdcc"),
             ExpectedDownloadFile(path=Path("Season 2011/s2011.e0201 - Jesse's Minecraft Server [Trailer - Feb.1].nfo"), md5="f7c0de89038f8c491bded8a3968720a2"),
 
-            ExpectedDownloadFile(path=Path("Season 2011/s2011.e0227 - Jesse's Minecraft Server [Trailer - Feb.27].jpg"), md5=None),
+            ExpectedDownloadFile(path=Path("Season 2011/s2011.e0227 - Jesse's Minecraft Server [Trailer - Feb.27]-thumb.jpg"), md5="d17c379ea8b362f5b97c6b213b0342cb"),
             ExpectedDownloadFile(path=Path("Season 2011/s2011.e0227 - Jesse's Minecraft Server [Trailer - Feb.27].mp4"), md5="04ab5cb3cc12325d0c96a7cd04a8b91d"),
             ExpectedDownloadFile(path=Path("Season 2011/s2011.e0227 - Jesse's Minecraft Server [Trailer - Feb.27].nfo"), md5="ee1eda78fa0980bc703e602b5012dd1f"),
 
-            ExpectedDownloadFile(path=Path("Season 2011/s2011.e0321 - Jesse's Minecraft Server [Trailer - Mar.21].jpg"), md5="9baaddc6b62f5b9ae3781eb4eef0e3b3"),
+            ExpectedDownloadFile(path=Path("Season 2011/s2011.e0321 - Jesse's Minecraft Server [Trailer - Mar.21]-thumb.jpg"), md5="e7830aa8a64b0cde65ba3f7e5fc56530"),
             ExpectedDownloadFile(path=Path("Season 2011/s2011.e0321 - Jesse's Minecraft Server [Trailer - Mar.21].mp4"), md5="025de6099a5c98e6397153c7a62d517d"),
             ExpectedDownloadFile(path=Path("Season 2011/s2011.e0321 - Jesse's Minecraft Server [Trailer - Mar.21].nfo"), md5="61eb6369430da0ab6134d78829a7621b"),
 
-            ExpectedDownloadFile(path=Path("Season 2011/s2011.e0529 - Project Zombie _Official Trailer_ (IP - mc.projectzombie.beastnode.net).jpg"), md5="ce1df7f623fffaefe04606ecbafcfec6"),
+            ExpectedDownloadFile(path=Path("Season 2011/s2011.e0529 - Project Zombie _Official Trailer_ (IP - mc.projectzombie.beastnode.net)-thumb.jpg"), md5="c956192a379b3661595c9920972d4819"),
             ExpectedDownloadFile(path=Path("Season 2011/s2011.e0529 - Project Zombie _Official Trailer_ (IP - mc.projectzombie.beastnode.net).mp4"), md5="3d9c19835b03355d6fd5d00cd59dbe5b"),
             ExpectedDownloadFile(path=Path("Season 2011/s2011.e0529 - Project Zombie _Official Trailer_ (IP - mc.projectzombie.beastnode.net).nfo"), md5="60f72b99f5c69f9e03a071a12160928f"),
 
-            ExpectedDownloadFile(path=Path("Season 2011/s2011.e0630 - Project Zombie _Fin.jpg"), md5="bc3f511915869720c37617a7de706b2b"),
+            ExpectedDownloadFile(path=Path("Season 2011/s2011.e0630 - Project Zombie _Fin-thumb.jpg"), md5="00ed383591779ffe98291de60f198fe9"),
             ExpectedDownloadFile(path=Path("Season 2011/s2011.e0630 - Project Zombie _Fin.mp4"), md5="4971cb2d4fa29460361031f3fa8e1ea9"),
             ExpectedDownloadFile(path=Path("Season 2011/s2011.e0630 - Project Zombie _Fin.nfo"), md5="a7b5d9e57d20852f5daf360a1373bb7a"),
 
-            ExpectedDownloadFile(path=Path("Season 2011/s2011.e1121 - Skyrim 'Ultra HD w_Mods' [PC].jpg"), md5="12babdb3b86cd868b90b60d013295f66"),
+            ExpectedDownloadFile(path=Path("Season 2011/s2011.e1121 - Skyrim 'Ultra HD w_Mods' [PC]-thumb.jpg"), md5="1718599d5189c65f7d8cf6acfa5ea851"),
             ExpectedDownloadFile(path=Path("Season 2011/s2011.e1121 - Skyrim 'Ultra HD w_Mods' [PC].mp4"), md5="55e9b0add08c48c9c66105da0def2426"),
             ExpectedDownloadFile(path=Path("Season 2011/s2011.e1121 - Skyrim 'Ultra HD w_Mods' [PC].nfo"), md5="fe60e2b6b564f9316b6c7c183e1cf300"),
 
-            ExpectedDownloadFile(path=Path("Season 2012/s2012.e0123 - Project Zombie _Map Trailer.jpg"), md5="82d303e16aba75acdde30b15c4154231"),
+            ExpectedDownloadFile(path=Path("Season 2012/s2012.e0123 - Project Zombie _Map Trailer-thumb.jpg"), md5="54ebe9df801b278fdd17b21afa8373a6"),
             ExpectedDownloadFile(path=Path("Season 2012/s2012.e0123 - Project Zombie _Map Trailer.mp4"), md5="65e4ce53ed5ec4139995469f99477a50"),
             ExpectedDownloadFile(path=Path("Season 2012/s2012.e0123 - Project Zombie _Map Trailer.nfo"), md5="c8900adcca83c473c79a4afbc7ad2de1"),
 
-            ExpectedDownloadFile(path=Path("Season 2013/s2013.e0719 - Project Zombie Rewind _Trailer.jpg"), md5="83b1af4c3614d262b2ad419586fff730"),
+            ExpectedDownloadFile(path=Path("Season 2013/s2013.e0719 - Project Zombie Rewind _Trailer-thumb.jpg"), md5="e29d49433175de8a761af35c5307791f"),
             ExpectedDownloadFile(path=Path("Season 2013/s2013.e0719 - Project Zombie Rewind _Trailer.mp4"), md5="18620a8257a686beda65e54add4d4cd1"),
             ExpectedDownloadFile(path=Path("Season 2013/s2013.e0719 - Project Zombie Rewind _Trailer.nfo"), md5="1c993c41d4308a6049333154d0adee16"),
 
-            ExpectedDownloadFile(path=Path("Season 2018/s2018.e1029 - Jesse's Minecraft Server _ Teaser Trailer.jpg"), md5="2a24de903059f48c7d0df0476046c975"),
+            ExpectedDownloadFile(path=Path("Season 2018/s2018.e1029 - Jesse's Minecraft Server _ Teaser Trailer-thumb.jpg"), md5="6f8f5e1e031ec2a04b0a4906c04a19ee"),
             ExpectedDownloadFile(path=Path("Season 2018/s2018.e1029 - Jesse's Minecraft Server _ Teaser Trailer.mp4"), md5="82f6ee7253e1dbb83ae7215af08ffacc"),
             ExpectedDownloadFile(path=Path("Season 2018/s2018.e1029 - Jesse's Minecraft Server _ Teaser Trailer.nfo"), md5="cc7886aae3af6b7b0facd82f95390242"),
 
-            ExpectedDownloadFile(path=Path("Season 2018/s2018.e1102 - Jesse's Minecraft Server _ IP mc.jesse.id.jpg"), md5="c8baea83b9edeb081657f1130a1031f7"),
+            ExpectedDownloadFile(path=Path("Season 2018/s2018.e1102 - Jesse's Minecraft Server _ IP mc.jesse.id-thumb.jpg"), md5="49cc64b25314155c1b8ab0361ac0c34f"),
             ExpectedDownloadFile(path=Path("Season 2018/s2018.e1102 - Jesse's Minecraft Server _ IP mc.jesse.id.mp4"), md5="e733b4cc385b953b08c8eb0f47e03c1e"),
             ExpectedDownloadFile(path=Path("Season 2018/s2018.e1102 - Jesse's Minecraft Server _ IP mc.jesse.id.nfo"), md5="2b3ccb3f1ef81ee49fe1afb88f275a09"),
         ]
-=======
-            Path(".ytdl-sub-pz-download-archive.json"): "dd3c6236a107a665b884f701b8d14d4d",
-
-            # Output directory files
-            Path("fanart.jpg"): "c16b8b88a82cbd47d217ee80f6a8b5f3",
-            Path("poster.jpg"): "e92872ff94c96ad49e9579501c791578",
-            Path("tvshow.nfo"): "83c7db96081ac5bdf289fcf396bec157",
-
-            # Entry files
-            Path("Season 2010/s2010.e0813 - Oblivion Mod 'Falcor' p.1-thumb.jpg"): "fb95b510681676e81c321171fc23143e",
-            Path("Season 2010/s2010.e0813 - Oblivion Mod 'Falcor' p.1.mp4"): "931a705864c57d21d6fedebed4af6bbc",
-            Path("Season 2010/s2010.e0813 - Oblivion Mod 'Falcor' p.1.nfo"): "67d8d71d048039080acbba3bce4febaa",
-
-            Path("Season 2010/s2010.e1202 - Oblivion Mod 'Falcor' p.2-thumb.jpg"): "8b32ee9c037fa669e444a0ac181525a1",
-            Path("Season 2010/s2010.e1202 - Oblivion Mod 'Falcor' p.2.mp4"): "d3469b4dca7139cb3dbc38712b6796bf",
-            Path("Season 2010/s2010.e1202 - Oblivion Mod 'Falcor' p.2.nfo"): "d81f49cedbd7edaee987521e89b37904",
-
-            Path("Season 2011/s2011.e0201 - Jesse's Minecraft Server [Trailer - Feb.1]-thumb.jpg"): "b232d253df621aa770b780c1301d364d",
-            Path("Season 2011/s2011.e0201 - Jesse's Minecraft Server [Trailer - Feb.1].mp4"): "e66287b9832277b6a4d1554e29d9fdcc",
-            Path("Season 2011/s2011.e0201 - Jesse's Minecraft Server [Trailer - Feb.1].nfo"): "f7c0de89038f8c491bded8a3968720a2",
-
-            Path("Season 2011/s2011.e0227 - Jesse's Minecraft Server [Trailer - Feb.27]-thumb.jpg"): "d17c379ea8b362f5b97c6b213b0342cb",
-            Path("Season 2011/s2011.e0227 - Jesse's Minecraft Server [Trailer - Feb.27].mp4"): "04ab5cb3cc12325d0c96a7cd04a8b91d",
-            Path("Season 2011/s2011.e0227 - Jesse's Minecraft Server [Trailer - Feb.27].nfo"): "ee1eda78fa0980bc703e602b5012dd1f",
-
-            Path("Season 2011/s2011.e0321 - Jesse's Minecraft Server [Trailer - Mar.21]-thumb.jpg"): "e7830aa8a64b0cde65ba3f7e5fc56530",
-            Path("Season 2011/s2011.e0321 - Jesse's Minecraft Server [Trailer - Mar.21].mp4"): "025de6099a5c98e6397153c7a62d517d",
-            Path("Season 2011/s2011.e0321 - Jesse's Minecraft Server [Trailer - Mar.21].nfo"): "61eb6369430da0ab6134d78829a7621b",
-
-            Path("Season 2011/s2011.e0529 - Project Zombie _Official Trailer_ (IP - mc.projectzombie.beastnode.net)-thumb.jpg"): "c956192a379b3661595c9920972d4819",
-            Path("Season 2011/s2011.e0529 - Project Zombie _Official Trailer_ (IP - mc.projectzombie.beastnode.net).mp4"): "3d9c19835b03355d6fd5d00cd59dbe5b",
-            Path("Season 2011/s2011.e0529 - Project Zombie _Official Trailer_ (IP - mc.projectzombie.beastnode.net).nfo"): "60f72b99f5c69f9e03a071a12160928f",
-
-            Path("Season 2011/s2011.e0630 - Project Zombie _Fin-thumb.jpg"): "00ed383591779ffe98291de60f198fe9",
-            Path("Season 2011/s2011.e0630 - Project Zombie _Fin.mp4"): "4971cb2d4fa29460361031f3fa8e1ea9",
-            Path("Season 2011/s2011.e0630 - Project Zombie _Fin.nfo"): "a7b5d9e57d20852f5daf360a1373bb7a",
-
-            Path("Season 2011/s2011.e1121 - Skyrim 'Ultra HD w_Mods' [PC]-thumb.jpg"): "1718599d5189c65f7d8cf6acfa5ea851",
-            Path("Season 2011/s2011.e1121 - Skyrim 'Ultra HD w_Mods' [PC].mp4"): "55e9b0add08c48c9c66105da0def2426",
-            Path("Season 2011/s2011.e1121 - Skyrim 'Ultra HD w_Mods' [PC].nfo"): "fe60e2b6b564f9316b6c7c183e1cf300",
-
-            Path("Season 2012/s2012.e0123 - Project Zombie _Map Trailer-thumb.jpg"): "54ebe9df801b278fdd17b21afa8373a6",
-            Path("Season 2012/s2012.e0123 - Project Zombie _Map Trailer.mp4"): "65e4ce53ed5ec4139995469f99477a50",
-            Path("Season 2012/s2012.e0123 - Project Zombie _Map Trailer.nfo"): "c8900adcca83c473c79a4afbc7ad2de1",
-
-            Path("Season 2013/s2013.e0719 - Project Zombie Rewind _Trailer-thumb.jpg"): "e29d49433175de8a761af35c5307791f",
-            Path("Season 2013/s2013.e0719 - Project Zombie Rewind _Trailer.mp4"): "18620a8257a686beda65e54add4d4cd1",
-            Path("Season 2013/s2013.e0719 - Project Zombie Rewind _Trailer.nfo"): "1c993c41d4308a6049333154d0adee16",
-
-            Path("Season 2018/s2018.e1029 - Jesse's Minecraft Server _ Teaser Trailer-thumb.jpg"): "6f8f5e1e031ec2a04b0a4906c04a19ee",
-            Path("Season 2018/s2018.e1029 - Jesse's Minecraft Server _ Teaser Trailer.mp4"): "82f6ee7253e1dbb83ae7215af08ffacc",
-            Path("Season 2018/s2018.e1029 - Jesse's Minecraft Server _ Teaser Trailer.nfo"): "cc7886aae3af6b7b0facd82f95390242",
-
-            Path("Season 2018/s2018.e1102 - Jesse's Minecraft Server _ IP mc.jesse.id-thumb.jpg"): "49cc64b25314155c1b8ab0361ac0c34f",
-            Path("Season 2018/s2018.e1102 - Jesse's Minecraft Server _ IP mc.jesse.id.mp4"): "e733b4cc385b953b08c8eb0f47e03c1e",
-            Path("Season 2018/s2018.e1102 - Jesse's Minecraft Server _ IP mc.jesse.id.nfo"): "2b3ccb3f1ef81ee49fe1afb88f275a09",
-        }
->>>>>>> cb31156b
     )
     # fmt: on
 
@@ -225,41 +166,22 @@
     return ExpectedDownloads(
         expected_downloads=[
             # Download mapping
-<<<<<<< HEAD
-            ExpectedDownloadFile(path=Path(".ytdl-sub-pz-download-archive.json"), md5="b1675ca4d9f0d4b9c2102b6749e4cdfd"),
+            ExpectedDownloadFile(path=Path(".ytdl-sub-pz-download-archive.json"), md5="91534d1c5921d121aa35d7a197ba1940"),
 
             # Output directory files
-            ExpectedDownloadFile(path=Path("fanart.jpg"), md5="e6e323373c8902568e96e374817179cf"),
-            ExpectedDownloadFile(path=Path("poster.jpg"), md5="a14c593bcc75bb8d2c7145de4767ad01"),
+            ExpectedDownloadFile(path=Path("fanart.jpg"), md5="c16b8b88a82cbd47d217ee80f6a8b5f3"),
+            ExpectedDownloadFile(path=Path("poster.jpg"), md5="e92872ff94c96ad49e9579501c791578"),
             ExpectedDownloadFile(path=Path("tvshow.nfo"), md5="83c7db96081ac5bdf289fcf396bec157"),
 
             # Recent Entry files
-            ExpectedDownloadFile(path=Path("Season 2018/s2018.e1029 - Jesse's Minecraft Server _ Teaser Trailer.jpg"), md5="2a24de903059f48c7d0df0476046c975"),
+            ExpectedDownloadFile(path=Path("Season 2018/s2018.e1029 - Jesse's Minecraft Server _ Teaser Trailer-thumb.jpg"), md5="6f8f5e1e031ec2a04b0a4906c04a19ee"),
             ExpectedDownloadFile(path=Path("Season 2018/s2018.e1029 - Jesse's Minecraft Server _ Teaser Trailer.mp4"), md5="82f6ee7253e1dbb83ae7215af08ffacc"),
             ExpectedDownloadFile(path=Path("Season 2018/s2018.e1029 - Jesse's Minecraft Server _ Teaser Trailer.nfo"), md5="cc7886aae3af6b7b0facd82f95390242"),
 
-            ExpectedDownloadFile(path=Path("Season 2018/s2018.e1102 - Jesse's Minecraft Server _ IP mc.jesse.id.jpg"), md5="c8baea83b9edeb081657f1130a1031f7"),
+            ExpectedDownloadFile(path=Path("Season 2018/s2018.e1102 - Jesse's Minecraft Server _ IP mc.jesse.id-thumb.jpg"), md5="49cc64b25314155c1b8ab0361ac0c34f"),
             ExpectedDownloadFile(path=Path("Season 2018/s2018.e1102 - Jesse's Minecraft Server _ IP mc.jesse.id.mp4"), md5="e733b4cc385b953b08c8eb0f47e03c1e"),
             ExpectedDownloadFile(path=Path("Season 2018/s2018.e1102 - Jesse's Minecraft Server _ IP mc.jesse.id.nfo"), md5="2b3ccb3f1ef81ee49fe1afb88f275a09"),
         ]
-=======
-            Path(".ytdl-sub-pz-download-archive.json"): "91534d1c5921d121aa35d7a197ba1940",
-
-            # Output directory files
-            Path("fanart.jpg"): "c16b8b88a82cbd47d217ee80f6a8b5f3",
-            Path("poster.jpg"): "e92872ff94c96ad49e9579501c791578",
-            Path("tvshow.nfo"): "83c7db96081ac5bdf289fcf396bec157",
-
-            # Recent Entry files
-            Path("Season 2018/s2018.e1029 - Jesse's Minecraft Server _ Teaser Trailer-thumb.jpg"): "6f8f5e1e031ec2a04b0a4906c04a19ee",
-            Path("Season 2018/s2018.e1029 - Jesse's Minecraft Server _ Teaser Trailer.mp4"): "82f6ee7253e1dbb83ae7215af08ffacc",
-            Path("Season 2018/s2018.e1029 - Jesse's Minecraft Server _ Teaser Trailer.nfo"): "cc7886aae3af6b7b0facd82f95390242",
-
-            Path("Season 2018/s2018.e1102 - Jesse's Minecraft Server _ IP mc.jesse.id-thumb.jpg"): "49cc64b25314155c1b8ab0361ac0c34f",
-            Path("Season 2018/s2018.e1102 - Jesse's Minecraft Server _ IP mc.jesse.id.mp4"): "e733b4cc385b953b08c8eb0f47e03c1e",
-            Path("Season 2018/s2018.e1102 - Jesse's Minecraft Server _ IP mc.jesse.id.nfo"): "2b3ccb3f1ef81ee49fe1afb88f275a09",
-        }
->>>>>>> cb31156b
     )
     # fmt: on
 
@@ -305,17 +227,10 @@
             ExpectedDownloadFile(path=Path(".ytdl-sub-pz-download-archive.json"), md5="99914b932bd37a50b983c5e7c90ae93b"),
 
             # Output directory files
-<<<<<<< HEAD
-            ExpectedDownloadFile(path=Path("fanart.jpg"), md5="e6e323373c8902568e96e374817179cf"),
-            ExpectedDownloadFile(path=Path("poster.jpg"), md5="a14c593bcc75bb8d2c7145de4767ad01"),
+            ExpectedDownloadFile(path=Path("fanart.jpg"), md5="c16b8b88a82cbd47d217ee80f6a8b5f3"),
+            ExpectedDownloadFile(path=Path("poster.jpg"), md5="e92872ff94c96ad49e9579501c791578"),
             ExpectedDownloadFile(path=Path("tvshow.nfo"), md5="83c7db96081ac5bdf289fcf396bec157"),
         ]
-=======
-            Path("fanart.jpg"): "c16b8b88a82cbd47d217ee80f6a8b5f3",
-            Path("poster.jpg"): "e92872ff94c96ad49e9579501c791578",
-            Path("tvshow.nfo"): "83c7db96081ac5bdf289fcf396bec157",
-        }
->>>>>>> cb31156b
     )
     # fmt: on
 
@@ -356,33 +271,18 @@
     return ExpectedDownloads(
         expected_downloads=[
             # Download mapping
-<<<<<<< HEAD
-            ExpectedDownloadFile(path=Path(".ytdl-sub-pz-download-archive.json"), md5="9ae3463bd2dc39830003aba68a276df4"),
+            ExpectedDownloadFile(path=Path(".ytdl-sub-pz-download-archive.json"), md5="97ff47a7c5d89a426a653493ad1a3f06"),
 
             # Output directory files
-            ExpectedDownloadFile(path=Path("fanart.jpg"), md5="e6e323373c8902568e96e374817179cf"),
-            ExpectedDownloadFile(path=Path("poster.jpg"), md5="a14c593bcc75bb8d2c7145de4767ad01"),
+            ExpectedDownloadFile(path=Path("fanart.jpg"), md5="c16b8b88a82cbd47d217ee80f6a8b5f3"),
+            ExpectedDownloadFile(path=Path("poster.jpg"), md5="e92872ff94c96ad49e9579501c791578"),
             ExpectedDownloadFile(path=Path("tvshow.nfo"), md5="83c7db96081ac5bdf289fcf396bec157"),
 
             # Rolling Recent Entry files
-            ExpectedDownloadFile(path=Path("Season 2018/s2018.e1102 - Jesse's Minecraft Server _ IP mc.jesse.id.jpg"), md5="c8baea83b9edeb081657f1130a1031f7"),
+            ExpectedDownloadFile(path=Path("Season 2018/s2018.e1102 - Jesse's Minecraft Server _ IP mc.jesse.id-thumb.jpg"), md5="49cc64b25314155c1b8ab0361ac0c34f"),
             ExpectedDownloadFile(path=Path("Season 2018/s2018.e1102 - Jesse's Minecraft Server _ IP mc.jesse.id.mp4"), md5="e733b4cc385b953b08c8eb0f47e03c1e"),
             ExpectedDownloadFile(path=Path("Season 2018/s2018.e1102 - Jesse's Minecraft Server _ IP mc.jesse.id.nfo"), md5="2b3ccb3f1ef81ee49fe1afb88f275a09"),
         ]
-=======
-            Path(".ytdl-sub-pz-download-archive.json"): "97ff47a7c5d89a426a653493ad1a3f06",
-
-            # Output directory files
-            Path("fanart.jpg"): "c16b8b88a82cbd47d217ee80f6a8b5f3",
-            Path("poster.jpg"): "e92872ff94c96ad49e9579501c791578",
-            Path("tvshow.nfo"): "83c7db96081ac5bdf289fcf396bec157",
-
-            # Rolling Recent Entry files
-            Path("Season 2018/s2018.e1102 - Jesse's Minecraft Server _ IP mc.jesse.id-thumb.jpg"): "49cc64b25314155c1b8ab0361ac0c34f",
-            Path("Season 2018/s2018.e1102 - Jesse's Minecraft Server _ IP mc.jesse.id.mp4"): "e733b4cc385b953b08c8eb0f47e03c1e",
-            Path("Season 2018/s2018.e1102 - Jesse's Minecraft Server _ IP mc.jesse.id.nfo"): "2b3ccb3f1ef81ee49fe1afb88f275a09",
-        }
->>>>>>> cb31156b
     )
     # fmt: on
 
