from pathlib import Path

import pytest
from e2e.expected_download import ExpectedDownloadFile
from e2e.expected_download import ExpectedDownloads
from e2e.expected_transaction_log import assert_transaction_log_matches

from ytdl_sub.config.config_file import ConfigFile
from ytdl_sub.config.preset import Preset
from ytdl_sub.subscriptions.subscription import Subscription


@pytest.fixture
def config_path():
    return "examples/kodi_music_videos_config.yaml"


@pytest.fixture
def subscription_name():
    return "jmc"


@pytest.fixture
def config(config_path):
    return ConfigFile.from_file_path(config_path=config_path)


@pytest.fixture
def subscription_dict(output_directory, subscription_name):
    return {
        "preset": "yt_music_video_playlist",
        "youtube": {
            "download_strategy": "merge_playlist",
            "playlist_url": "https://youtube.com/playlist?list=PL5BC0FC26BECA5A35",
            "add_chapters": True,
        },
        # override the output directory with our fixture-generated dir
        "output_options": {"output_directory": output_directory},
        # download the worst format so it is fast
        "ytdl_options": {
            "format": "best[height<=480]",
            "postprocessor_args": {"ffmpeg": ["-bitexact"]},  # Must add this for reproducibility
        },
        "overrides": {"artist": "JMC"},
    }


####################################################################################################
# PLAYLIST FIXTURES


@pytest.fixture
def playlist_subscription(config, subscription_name, subscription_dict):
    playlist_preset = Preset.from_dict(
        config=config,
        preset_name=subscription_name,
        preset_dict=subscription_dict,
    )

    return Subscription.from_preset(
        preset=playlist_preset,
        config=config,
    )


@pytest.fixture
def expected_playlist_download():
<<<<<<< HEAD
    # fmt: off
    return ExpectedDownloads(
        expected_downloads=[
            ExpectedDownloadFile(path=Path("JMC - Jesse's Minecraft Server.jpg"), md5="348e3007fc590d0b1e2f6682501b0b5f"),
            ExpectedDownloadFile(path=Path("JMC - Jesse's Minecraft Server.mkv"), md5=["6053c47a8690519b0a33c13fa4b01ac0", "3ab42b3e6be0a44deb3a9a28e6ebaf16"]),
            ExpectedDownloadFile(path=Path("JMC - Jesse's Minecraft Server.nfo"), md5="10df5dcdb65ab18ecf21b3503c77e48b")
        ]
=======
    return ExpectedDownload(
        expected_md5_file_hashes={
            Path("JMC - Jesse's Minecraft Server-thumb.jpg"): "a3f1910f9c51f6442f845a528e190829",
            Path("JMC - Jesse's Minecraft Server.mkv"): [
                "6053c47a8690519b0a33c13fa4b01ac0",
                "3ab42b3e6be0a44deb3a9a28e6ebaf16",
            ],
            Path("JMC - Jesse's Minecraft Server.nfo"): "10df5dcdb65ab18ecf21b3503c77e48b",
        }
>>>>>>> cb31156b
    )
    # fmt: on


class TestYoutubeMergePlaylist:
    """
    Downloads my old minecraft youtube channel, pretends they are music videos. Ensure the above
    files exist and have the expected md5 file hashes.
    """

    @pytest.mark.parametrize("dry_run", [True, False])
    def test_merge_playlist_download(
        self, playlist_subscription, expected_playlist_download, output_directory, dry_run
    ):
        transaction_log = playlist_subscription.download()
        assert_transaction_log_matches(
            output_directory=output_directory,
            transaction_log=transaction_log,
            transaction_log_summary_file_name="test_merge_playlist.txt",
        )

        if not dry_run:
            expected_playlist_download.assert_files_exist(relative_directory=output_directory)<|MERGE_RESOLUTION|>--- conflicted
+++ resolved
@@ -65,25 +65,13 @@
 
 @pytest.fixture
 def expected_playlist_download():
-<<<<<<< HEAD
     # fmt: off
     return ExpectedDownloads(
         expected_downloads=[
-            ExpectedDownloadFile(path=Path("JMC - Jesse's Minecraft Server.jpg"), md5="348e3007fc590d0b1e2f6682501b0b5f"),
+            ExpectedDownloadFile(path=Path("JMC - Jesse's Minecraft Server-thumb.jpg"), md5="a3f1910f9c51f6442f845a528e190829"),
             ExpectedDownloadFile(path=Path("JMC - Jesse's Minecraft Server.mkv"), md5=["6053c47a8690519b0a33c13fa4b01ac0", "3ab42b3e6be0a44deb3a9a28e6ebaf16"]),
-            ExpectedDownloadFile(path=Path("JMC - Jesse's Minecraft Server.nfo"), md5="10df5dcdb65ab18ecf21b3503c77e48b")
+            ExpectedDownloadFile(path=Path("JMC - Jesse's Minecraft Server.nfo"), md5="10df5dcdb65ab18ecf21b3503c77e48b"),
         ]
-=======
-    return ExpectedDownload(
-        expected_md5_file_hashes={
-            Path("JMC - Jesse's Minecraft Server-thumb.jpg"): "a3f1910f9c51f6442f845a528e190829",
-            Path("JMC - Jesse's Minecraft Server.mkv"): [
-                "6053c47a8690519b0a33c13fa4b01ac0",
-                "3ab42b3e6be0a44deb3a9a28e6ebaf16",
-            ],
-            Path("JMC - Jesse's Minecraft Server.nfo"): "10df5dcdb65ab18ecf21b3503c77e48b",
-        }
->>>>>>> cb31156b
     )
     # fmt: on
 
