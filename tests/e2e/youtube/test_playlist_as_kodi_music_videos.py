from pathlib import Path

import mergedeep
import pytest
from conftest import assert_debug_log
from e2e.expected_download import ExpectedDownloadFile
from e2e.expected_download import ExpectedDownloads
from e2e.expected_transaction_log import assert_transaction_log_matches

import ytdl_sub.downloaders.downloader
from ytdl_sub.config.config_file import ConfigFile
from ytdl_sub.config.preset import Preset
from ytdl_sub.subscriptions.subscription import Subscription


@pytest.fixture
def config_path():
    return "examples/kodi_music_videos_config.yaml"


@pytest.fixture
def subscription_name():
    return "jmc"


@pytest.fixture
def config(config_path):
    return ConfigFile.from_file_path(config_path=config_path)


@pytest.fixture
def subscription_dict(output_directory, subscription_name):
    return {
        "preset": "yt_music_video_playlist",
        "youtube": {"playlist_url": "https://youtube.com/playlist?list=PL5BC0FC26BECA5A35"},
        # override the output directory with our fixture-generated dir
        "output_options": {"output_directory": output_directory},
        # download the worst format so it is fast
        "ytdl_options": {
            "format": "worst[ext=mp4]",
        },
        "overrides": {"artist": "JMC"},
    }


####################################################################################################
# PLAYLIST FIXTURES


@pytest.fixture
def playlist_subscription(config, subscription_name, subscription_dict):
    playlist_preset = Preset.from_dict(
        config=config,
        preset_name=subscription_name,
        preset_dict=subscription_dict,
    )

    return Subscription.from_preset(
        preset=playlist_preset,
        config=config,
    )


@pytest.fixture
def expected_playlist_download():
    # turn off black formatter here for readability
    # fmt: off
    return ExpectedDownloads(
        expected_downloads=[
            # Download mapping
<<<<<<< HEAD
            ExpectedDownloadFile(path=Path(".ytdl-sub-jmc-download-archive.json"), md5="d8e784353c7c3006cb755a034c965160"),

            # Entry files
            ExpectedDownloadFile(path=Path("JMC - Jesse's Minecraft Server [Trailer - Feb.1].jpg"), md5=None),
            ExpectedDownloadFile(path=Path("JMC - Jesse's Minecraft Server [Trailer - Feb.1].mp4"), md5="e66287b9832277b6a4d1554e29d9fdcc"),
            ExpectedDownloadFile(path=Path("JMC - Jesse's Minecraft Server [Trailer - Feb.1].nfo"), md5="3d272fe58487b6011ad049b6000b046f"),

            ExpectedDownloadFile(path=Path("JMC - Jesse's Minecraft Server [Trailer - Feb.27].jpg"), md5=None),
            ExpectedDownloadFile(path=Path("JMC - Jesse's Minecraft Server [Trailer - Feb.27].mp4"), md5="04ab5cb3cc12325d0c96a7cd04a8b91d"),
            ExpectedDownloadFile(path=Path("JMC - Jesse's Minecraft Server [Trailer - Feb.27].nfo"), md5="6f99af10bef67276a507d1d9770c5e92"),

            ExpectedDownloadFile(path=Path("JMC - Jesse's Minecraft Server [Trailer - Mar.21].jpg"), md5=None),
            ExpectedDownloadFile(path=Path("JMC - Jesse's Minecraft Server [Trailer - Mar.21].mp4"), md5="025de6099a5c98e6397153c7a62d517d"),
            ExpectedDownloadFile(path=Path("JMC - Jesse's Minecraft Server [Trailer - Mar.21].nfo"), md5="beec3c1326654bd8c858cecf4e40977a"),
        ]
=======
            Path(".ytdl-sub-jmc-download-archive.json"): "9f785c29194a6ecfba6a6b4018763ddc",

            # Entry files
            Path("JMC - Jesse's Minecraft Server [Trailer - Feb.1]-thumb.jpg"): "b232d253df621aa770b780c1301d364d",
            Path("JMC - Jesse's Minecraft Server [Trailer - Feb.1].mp4"): "e66287b9832277b6a4d1554e29d9fdcc",
            Path("JMC - Jesse's Minecraft Server [Trailer - Feb.1].nfo"): "3d272fe58487b6011ad049b6000b046f",

            Path("JMC - Jesse's Minecraft Server [Trailer - Feb.27]-thumb.jpg"): "d17c379ea8b362f5b97c6b213b0342cb",
            Path("JMC - Jesse's Minecraft Server [Trailer - Feb.27].mp4"): "04ab5cb3cc12325d0c96a7cd04a8b91d",
            Path("JMC - Jesse's Minecraft Server [Trailer - Feb.27].nfo"): "6f99af10bef67276a507d1d9770c5e92",

            Path("JMC - Jesse's Minecraft Server [Trailer - Mar.21]-thumb.jpg"): "e7830aa8a64b0cde65ba3f7e5fc56530",
            Path("JMC - Jesse's Minecraft Server [Trailer - Mar.21].mp4"): "025de6099a5c98e6397153c7a62d517d",
            Path("JMC - Jesse's Minecraft Server [Trailer - Mar.21].nfo"): "beec3c1326654bd8c858cecf4e40977a",
        }
>>>>>>> cb31156b
    )
    # fmt: on


####################################################################################################
# SINGLE VIDEO FIXTURES
@pytest.fixture
def single_video_subscription_dict(subscription_dict):
    del subscription_dict["youtube"]

    return mergedeep.merge(
        subscription_dict,
        {
            "preset": "yt_music_video",
            "youtube": {"video_url": "https://youtube.com/watch?v=HKTNxEqsN3Q"},
        },
    )


@pytest.fixture
def single_video_subscription(config, subscription_name, single_video_subscription_dict):
    single_video_preset = Preset.from_dict(
        config=config,
        preset_name=subscription_name,
        preset_dict=single_video_subscription_dict,
    )

    return Subscription.from_preset(
        preset=single_video_preset,
        config=config,
    )


@pytest.fixture
def expected_single_video_download():
    # turn off black formatter here for readability
    # fmt: off
<<<<<<< HEAD
    return ExpectedDownloads(
        expected_downloads=[
            ExpectedDownloadFile(path=Path("JMC - Oblivion Mod 'Falcor' p.1.jpg"), md5=None),
            ExpectedDownloadFile(path=Path("JMC - Oblivion Mod 'Falcor' p.1.mp4"), md5="931a705864c57d21d6fedebed4af6bbc"),
            ExpectedDownloadFile(path=Path("JMC - Oblivion Mod 'Falcor' p.1.nfo"), md5="89f509a8a3d9003e22a9091abeeae5dc"),
        ]
=======
    return ExpectedDownload(
        expected_md5_file_hashes={
            Path("JMC - Oblivion Mod 'Falcor' p.1-thumb.jpg"): "fb95b510681676e81c321171fc23143e",
            Path("JMC - Oblivion Mod 'Falcor' p.1.mp4"): "931a705864c57d21d6fedebed4af6bbc",
            Path("JMC - Oblivion Mod 'Falcor' p.1.nfo"): "89f509a8a3d9003e22a9091abeeae5dc",
        }
>>>>>>> cb31156b
    )
    # fmt: on


class TestPlaylistAsKodiMusicVideo:
    """
    Downloads my old minecraft youtube channel, pretends they are music videos. Ensure the above
    files exist and have the expected md5 file hashes.
    """

    @pytest.mark.parametrize("dry_run", [True, False])
    def test_playlist_download(
        self, playlist_subscription, expected_playlist_download, output_directory, dry_run
    ):
        transaction_log = playlist_subscription.download()
        assert_transaction_log_matches(
            output_directory=output_directory,
            transaction_log=transaction_log,
            transaction_log_summary_file_name="test_playlist.txt",
        )

        if not dry_run:
            expected_playlist_download.assert_files_exist(relative_directory=output_directory)

            # Ensure another invocation will hit ExistingVideoReached
            with assert_debug_log(
                logger=ytdl_sub.downloaders.downloader.logger,
                expected_message="ExistingVideoReached, stopping additional downloads",
            ):
                playlist_subscription.download()
                expected_playlist_download.assert_files_exist(relative_directory=output_directory)

    @pytest.mark.parametrize("dry_run", [True, False])
    def test_single_video_download(
        self, single_video_subscription, expected_single_video_download, output_directory, dry_run
    ):
        transaction_log = single_video_subscription.download()
        assert_transaction_log_matches(
            output_directory=output_directory,
            transaction_log=transaction_log,
            transaction_log_summary_file_name="test_video.txt",
        )
        if not dry_run:
            expected_single_video_download.assert_files_exist(relative_directory=output_directory)<|MERGE_RESOLUTION|>--- conflicted
+++ resolved
@@ -68,39 +68,21 @@
     return ExpectedDownloads(
         expected_downloads=[
             # Download mapping
-<<<<<<< HEAD
-            ExpectedDownloadFile(path=Path(".ytdl-sub-jmc-download-archive.json"), md5="d8e784353c7c3006cb755a034c965160"),
+            ExpectedDownloadFile(path=Path(".ytdl-sub-jmc-download-archive.json"), md5="9f785c29194a6ecfba6a6b4018763ddc"),
 
             # Entry files
-            ExpectedDownloadFile(path=Path("JMC - Jesse's Minecraft Server [Trailer - Feb.1].jpg"), md5=None),
+            ExpectedDownloadFile(path=Path("JMC - Jesse's Minecraft Server [Trailer - Feb.1]-thumb.jpg"), md5="b232d253df621aa770b780c1301d364d"),
             ExpectedDownloadFile(path=Path("JMC - Jesse's Minecraft Server [Trailer - Feb.1].mp4"), md5="e66287b9832277b6a4d1554e29d9fdcc"),
             ExpectedDownloadFile(path=Path("JMC - Jesse's Minecraft Server [Trailer - Feb.1].nfo"), md5="3d272fe58487b6011ad049b6000b046f"),
 
-            ExpectedDownloadFile(path=Path("JMC - Jesse's Minecraft Server [Trailer - Feb.27].jpg"), md5=None),
+            ExpectedDownloadFile(path=Path("JMC - Jesse's Minecraft Server [Trailer - Feb.27]-thumb.jpg"), md5="d17c379ea8b362f5b97c6b213b0342cb"),
             ExpectedDownloadFile(path=Path("JMC - Jesse's Minecraft Server [Trailer - Feb.27].mp4"), md5="04ab5cb3cc12325d0c96a7cd04a8b91d"),
             ExpectedDownloadFile(path=Path("JMC - Jesse's Minecraft Server [Trailer - Feb.27].nfo"), md5="6f99af10bef67276a507d1d9770c5e92"),
 
-            ExpectedDownloadFile(path=Path("JMC - Jesse's Minecraft Server [Trailer - Mar.21].jpg"), md5=None),
+            ExpectedDownloadFile(path=Path("JMC - Jesse's Minecraft Server [Trailer - Mar.21]-thumb.jpg"), md5="e7830aa8a64b0cde65ba3f7e5fc56530"),
             ExpectedDownloadFile(path=Path("JMC - Jesse's Minecraft Server [Trailer - Mar.21].mp4"), md5="025de6099a5c98e6397153c7a62d517d"),
             ExpectedDownloadFile(path=Path("JMC - Jesse's Minecraft Server [Trailer - Mar.21].nfo"), md5="beec3c1326654bd8c858cecf4e40977a"),
         ]
-=======
-            Path(".ytdl-sub-jmc-download-archive.json"): "9f785c29194a6ecfba6a6b4018763ddc",
-
-            # Entry files
-            Path("JMC - Jesse's Minecraft Server [Trailer - Feb.1]-thumb.jpg"): "b232d253df621aa770b780c1301d364d",
-            Path("JMC - Jesse's Minecraft Server [Trailer - Feb.1].mp4"): "e66287b9832277b6a4d1554e29d9fdcc",
-            Path("JMC - Jesse's Minecraft Server [Trailer - Feb.1].nfo"): "3d272fe58487b6011ad049b6000b046f",
-
-            Path("JMC - Jesse's Minecraft Server [Trailer - Feb.27]-thumb.jpg"): "d17c379ea8b362f5b97c6b213b0342cb",
-            Path("JMC - Jesse's Minecraft Server [Trailer - Feb.27].mp4"): "04ab5cb3cc12325d0c96a7cd04a8b91d",
-            Path("JMC - Jesse's Minecraft Server [Trailer - Feb.27].nfo"): "6f99af10bef67276a507d1d9770c5e92",
-
-            Path("JMC - Jesse's Minecraft Server [Trailer - Mar.21]-thumb.jpg"): "e7830aa8a64b0cde65ba3f7e5fc56530",
-            Path("JMC - Jesse's Minecraft Server [Trailer - Mar.21].mp4"): "025de6099a5c98e6397153c7a62d517d",
-            Path("JMC - Jesse's Minecraft Server [Trailer - Mar.21].nfo"): "beec3c1326654bd8c858cecf4e40977a",
-        }
->>>>>>> cb31156b
     )
     # fmt: on
 
@@ -138,21 +120,12 @@
 def expected_single_video_download():
     # turn off black formatter here for readability
     # fmt: off
-<<<<<<< HEAD
     return ExpectedDownloads(
         expected_downloads=[
-            ExpectedDownloadFile(path=Path("JMC - Oblivion Mod 'Falcor' p.1.jpg"), md5=None),
+            ExpectedDownloadFile(path=Path("JMC - Oblivion Mod 'Falcor' p.1-thumb.jpg"), md5="fb95b510681676e81c321171fc23143e"),
             ExpectedDownloadFile(path=Path("JMC - Oblivion Mod 'Falcor' p.1.mp4"), md5="931a705864c57d21d6fedebed4af6bbc"),
             ExpectedDownloadFile(path=Path("JMC - Oblivion Mod 'Falcor' p.1.nfo"), md5="89f509a8a3d9003e22a9091abeeae5dc"),
         ]
-=======
-    return ExpectedDownload(
-        expected_md5_file_hashes={
-            Path("JMC - Oblivion Mod 'Falcor' p.1-thumb.jpg"): "fb95b510681676e81c321171fc23143e",
-            Path("JMC - Oblivion Mod 'Falcor' p.1.mp4"): "931a705864c57d21d6fedebed4af6bbc",
-            Path("JMC - Oblivion Mod 'Falcor' p.1.nfo"): "89f509a8a3d9003e22a9091abeeae5dc",
-        }
->>>>>>> cb31156b
     )
     # fmt: on
 
