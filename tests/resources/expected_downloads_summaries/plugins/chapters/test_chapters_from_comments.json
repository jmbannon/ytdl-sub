{
  ".ytdl-sub-chapters_from_comments-download-archive.json": "122723ce8d257eebb05178daa26141f6",
  "JMC/JMC - Move 78 - Automated Improvisation [Full Album]-thumb.jpg": "c12e6a6f242680d1096a1a99d74a62c6",
<<<<<<< HEAD
  "JMC/JMC - Move 78 - Automated Improvisation [Full Album].info.json": "ee8437e52186219ff510214138f00e28",
  "JMC/JMC - Move 78 - Automated Improvisation [Full Album].mp4": "8b8a9a731a19bc37feb091559f97ebbc",
=======
  "JMC/JMC - Move 78 - Automated Improvisation [Full Album].info.json": "228adc1dbc785852c8266457af0adadc",
  "JMC/JMC - Move 78 - Automated Improvisation [Full Album].mp4": "68c1c4b20b89511b26a92b967e54891e",
>>>>>>> beaa34a3
  "JMC/JMC - Move 78 - Automated Improvisation [Full Album].nfo": "7a65b184d24c68fc0ec5380432250f5b"
}<|MERGE_RESOLUTION|>--- conflicted
+++ resolved
@@ -1,12 +1,7 @@
 {
   ".ytdl-sub-chapters_from_comments-download-archive.json": "122723ce8d257eebb05178daa26141f6",
   "JMC/JMC - Move 78 - Automated Improvisation [Full Album]-thumb.jpg": "c12e6a6f242680d1096a1a99d74a62c6",
-<<<<<<< HEAD
   "JMC/JMC - Move 78 - Automated Improvisation [Full Album].info.json": "ee8437e52186219ff510214138f00e28",
   "JMC/JMC - Move 78 - Automated Improvisation [Full Album].mp4": "8b8a9a731a19bc37feb091559f97ebbc",
-=======
-  "JMC/JMC - Move 78 - Automated Improvisation [Full Album].info.json": "228adc1dbc785852c8266457af0adadc",
-  "JMC/JMC - Move 78 - Automated Improvisation [Full Album].mp4": "68c1c4b20b89511b26a92b967e54891e",
->>>>>>> beaa34a3
   "JMC/JMC - Move 78 - Automated Improvisation [Full Album].nfo": "7a65b184d24c68fc0ec5380432250f5b"
 }